"""Tests for Nexia Home."""

import asyncio
import json
import logging
import os
from os.path import dirname
from pathlib import Path
from unittest.mock import AsyncMock, MagicMock, patch

import aiohttp
import pytest
from aioresponses import aioresponses
from aioresponses.compat import URL

from nexia.home import (
    LoginFailedException,
    NexiaHome,
    _extract_devices_from_houses_json,
    extract_children_from_devices_json,
)
from nexia.roomiq import NexiaRoomIQHarmonizer
from nexia.thermostat import NexiaThermostat, clamp_to_predefined_values
from nexia.util import SingleShot, find_dict_with_keyvalue_in_json
from nexia.zone import NexiaThermostatZone

pytestmark = pytest.mark.asyncio


@pytest.fixture
def mock_aioresponse():
    with aioresponses() as m:
        yield m


@pytest.fixture(name="aiohttp_session")
async def aiohttp_session():
    """Mock session."""
    session = aiohttp.ClientSession()
    yield session
    await session.close()


def _load_fixture(filename):
    """Load a fixture."""
    test_dir = dirname(__file__)

    path = os.path.join(test_dir, "fixtures", filename)
    with open(path) as fptr:
        return fptr.read()


async def load_fixture(filename):
    """Load a fixture."""
    loop = asyncio.get_running_loop()
    return await loop.run_in_executor(None, _load_fixture, filename)


async def test_login(
    aiohttp_session: aiohttp.ClientSession, mock_aioresponse: aioresponses
) -> None:
    """Test login sequence."""
    persist_file = Path("nexia_config_test.conf")
    nexia = NexiaHome(aiohttp_session, state_file=persist_file)

    mock_aioresponse.post(
        "https://www.mynexia.com/mobile/accounts/sign_in",
        status=206,
        body="no good",
    )
    with pytest.raises(
        ValueError,
        match="Failed to login\nno good",
    ):
        await nexia.login()

    forgot_password_url = "https://www.mynexia.com/account/forgotten_credentials"
    mock_aioresponse.post(
        "https://www.mynexia.com/mobile/accounts/sign_in",
        status=307,
        headers={aiohttp.hdrs.LOCATION: forgot_password_url},
    )
    mock_aioresponse.get(
        forgot_password_url,
    )
    with pytest.raises(
        LoginFailedException,
        match=f"Failed to login, getting redirected to {forgot_password_url}"
        f". Try to login manually on the website.",
    ):
        await nexia.login()

    mock_aioresponse.post(
        "https://www.mynexia.com/mobile/accounts/sign_in",
        payload={
            "success": True,
            "error": None,
            "result": {
                "mobile_id": 5400000,
                "api_key": "10654c0be00000000000000000000000",
                "setup_step": "done",
                "locale": "en_us",
            },
        },
    )
    mock_aioresponse.post(
        "https://www.mynexia.com/mobile/session",
        body=await load_fixture("mobile_session.json"),
    )
    await nexia.login()

    mock_aioresponse.get(
        "https://www.mynexia.com/mobile/houses/2582941",
        status=304,
    )
    assert await nexia.update() is None

    mock_aioresponse.get(
        "https://www.mynexia.com/mobile/houses/2582941",
        status=208,
        body="failing text",
    )
    with pytest.raises(
        ValueError,
        match="Unexpected http status while fetching house JSON\nfailing text",
    ):
        await nexia.update()

    mock_aioresponse.get(
        "https://www.mynexia.com/mobile/houses/2582941",
    )
    with pytest.raises(
        ValueError,
        match="Nothing in the JSON",
    ):
        await nexia.update()

    mock_aioresponse.get(
        "https://www.mynexia.com/mobile/houses/2582941",
        body=await load_fixture("mobile_houses_123456.json"),
    )
    assert await nexia.update() is not None

    mock_aioresponse.get(
        "https://www.mynexia.com/mobile/phones",
        body=await load_fixture("mobile_phones_response.json"),
    )
    assert await nexia.get_phone_ids() == [5488863]

    assert nexia.get_thermostat_ids() == [2059661, 2059676, 2293892, 2059652]
    thermostat = nexia.get_thermostat_by_id(2059661)
    assert thermostat.get_zone_ids() == [83261002, 83261005, 83261008, 83261011]
    zone = thermostat.get_zone_by_id(83261002)

    mock_aioresponse.post(
        "https://www.mynexia.com/mobile/xxl_zones/83261002/setpoints",
        body=await load_fixture("zone_response.json"),
    )
    await zone.set_heat_cool_temp(69.0, 78.0)

    assert persist_file.exists() is True
    persist_file.unlink()
    assert persist_file.exists() is False


async def test_update(aiohttp_session: aiohttp.ClientSession) -> None:
    nexia = NexiaHome(aiohttp_session)
    devices_json = json.loads(await load_fixture("mobile_houses_123456.json"))
    nexia.update_from_json(devices_json)
    thermostat = nexia.get_thermostat_by_id(2059661)
    zone_ids = thermostat.get_zone_ids()
    assert zone_ids == [83261002, 83261005, 83261008, 83261011]
    nexia.update_from_json(devices_json)
    zone_ids = thermostat.get_zone_ids()
    assert zone_ids == [83261002, 83261005, 83261008, 83261011]
    nexia.update_from_json(devices_json)


async def test_idle_thermo(aiohttp_session: aiohttp.ClientSession) -> None:
    """Get methods for an idle thermostat."""
    nexia = NexiaHome(aiohttp_session)
    devices_json = json.loads(await load_fixture("mobile_houses_123456.json"))
    nexia.update_from_json(devices_json)

    thermostat = nexia.get_thermostat_by_id(2059661)

    assert thermostat.get_model() == "XL1050"
    assert thermostat.get_firmware() == "5.9.1"
    assert thermostat.get_dev_build_number() == "1581321824"
    assert thermostat.get_device_id() == "000000"
    assert thermostat.get_type() == "XL1050"
    assert thermostat.get_name() == "Downstairs East Wing"
    assert thermostat.get_deadband() == 3
    assert thermostat.get_setpoint_limits() == (55, 99)
    assert thermostat.get_variable_fan_speed_limits() == (0.35, 1.0)
    assert thermostat.get_unit() == "F"
    assert thermostat.get_humidity_setpoint_limits() == (0.35, 0.65)
    assert thermostat.get_fan_mode(), "Auto"
    assert thermostat.get_fan_modes() == ["Auto", "On", "Circulate"]
    assert thermostat.get_outdoor_temperature() == 88.0
    assert thermostat.get_relative_humidity() == 0.36
    assert thermostat.get_current_compressor_speed() == 0.0
    assert thermostat.get_requested_compressor_speed() == 0.0
    assert thermostat.get_fan_speed_setpoint() == 0.35
    assert thermostat.get_dehumidify_setpoint() == 0.50
    assert thermostat.has_dehumidify_support() is True
    assert thermostat.has_dehumidify_support() is True
    assert thermostat.has_humidify_support() is False
    assert thermostat.has_emergency_heat() is False
    assert thermostat.get_system_status() == "System Idle"
    assert thermostat.has_air_cleaner() is True
    assert thermostat.get_air_cleaner_mode() == "auto"
    assert thermostat.is_blower_active() is False

    zone_ids = thermostat.get_zone_ids()
    assert zone_ids == [83261002, 83261005, 83261008, 83261011]


async def test_idle_thermo_issue_33758(mock_aioresponse: aioresponses) -> None:
    """Get methods for an idle thermostat."""
    aiohttp_session = aiohttp.ClientSession()
    nexia = NexiaHome(aiohttp_session)
    devices_json = json.loads(await load_fixture("mobile_house_issue_33758.json"))
    nexia.update_from_json(devices_json)

    thermostat: NexiaThermostat = nexia.get_thermostat_by_id(12345678)

    assert thermostat.get_model() == "XL1050"
    assert thermostat.get_firmware() == "5.9.1"
    assert thermostat.get_dev_build_number() == "1581321824"
    assert thermostat.get_device_id() == "xxxxxx"
    assert thermostat.get_type() == "XL1050"
    assert thermostat.get_name() == "Thermostat"
    assert thermostat.get_deadband() == 3
    assert thermostat.get_setpoint_limits() == (55, 99)
    assert thermostat.get_variable_fan_speed_limits() == (0.35, 1.0)
    assert thermostat.get_unit() == "F"
    assert thermostat.has_humidify_support() is True
    assert thermostat.get_humidity_setpoint_limits() == (0.10, 0.65)
    assert thermostat.get_fan_mode() == "Auto"
    assert thermostat.get_fan_modes() == ["Auto", "On", "Circulate"]
    assert thermostat.get_outdoor_temperature() == 55.0
    assert thermostat.get_relative_humidity() == 0.43
    assert thermostat.get_current_compressor_speed() == 0.0
    assert thermostat.get_requested_compressor_speed() == 0.0
    assert thermostat.get_fan_speed_setpoint() == 1
    assert thermostat.get_dehumidify_setpoint() == 0.55
    assert thermostat.has_dehumidify_support() is True
    assert thermostat.has_humidify_support() is True
    assert thermostat.has_emergency_heat() is True
    assert thermostat.is_emergency_heat_active() is False
    assert thermostat.get_system_status() == "System Idle"
    assert thermostat.has_air_cleaner() is True
    assert thermostat.get_air_cleaner_mode() == "auto"
    assert thermostat.is_blower_active() is False

    devices = _extract_devices_from_houses_json(devices_json)
    mock_aioresponse.post(
        "https://www.mynexia.com/mobile/xxl_thermostats/12345678/emergency_heat",
        payload={"result": devices[0]},
    )
    await thermostat.set_emergency_heat(True)

    mock_aioresponse.post(
        "https://www.mynexia.com/mobile/xxl_thermostats/12345678/emergency_heat",
        payload={"result": devices[0]},
    )
    await thermostat.set_emergency_heat(False)

    zone_ids = thermostat.get_zone_ids()
    assert zone_ids == [12345678]
    await aiohttp_session.close()


async def test_idle_thermo_issue_33968_thermostat_1690380(
    aiohttp_session: aiohttp.ClientSession,
) -> None:
    """Get methods for a cooling thermostat."""
    nexia = NexiaHome(aiohttp_session)
    devices_json = json.loads(await load_fixture("mobile_house_issue_33968.json"))
    nexia.update_from_json(devices_json)

    thermostat_ids = nexia.get_thermostat_ids()
    assert thermostat_ids == [1690380]

    thermostat = nexia.get_thermostat_by_id(1690380)

    zone_ids = thermostat.get_zone_ids()
    assert zone_ids == [83037337, 83037340, 83037343]

    assert thermostat.get_model() == "XL1050"
    assert thermostat.get_firmware() == "5.9.1"
    assert thermostat.get_dev_build_number() == "1581321824"
    assert thermostat.get_device_id() == "removed"
    assert thermostat.get_type() == "XL1050"
    assert thermostat.get_name() == "Thermostat"
    assert thermostat.get_deadband() == 3
    assert thermostat.get_setpoint_limits() == (55, 99)
    assert thermostat.get_variable_fan_speed_limits() == (0.35, 1.0)
    assert thermostat.get_unit() == "F"
    assert thermostat.get_humidity_setpoint_limits() == (0.35, 0.65)
    assert thermostat.get_fan_mode() == "Auto"
    assert thermostat.get_fan_modes() == ["Auto", "On", "Circulate"]
    assert thermostat.get_outdoor_temperature() == 80.0
    assert thermostat.get_relative_humidity() == 0.55
    assert thermostat.get_current_compressor_speed() == 0.41
    assert thermostat.get_requested_compressor_speed() == 0.41
    assert thermostat.get_fan_speed_setpoint() == 0.5
    assert thermostat.get_dehumidify_setpoint() == 0.55
    assert thermostat.has_dehumidify_support() is True
    assert thermostat.has_humidify_support() is False
    assert thermostat.has_emergency_heat() is True
    assert thermostat.is_emergency_heat_active() is False
    assert thermostat.get_system_status() == "Cooling"
    assert thermostat.has_air_cleaner() is True
    assert thermostat.get_air_cleaner_mode() == "auto"
    assert thermostat.is_blower_active() is True


async def test_active_thermo(aiohttp_session):
    """Get methods for an active thermostat."""
    nexia = NexiaHome(aiohttp_session)
    devices_json = json.loads(await load_fixture("mobile_houses_123456.json"))
    nexia.update_from_json(devices_json)

    thermostat = nexia.get_thermostat_by_id(2293892)

    assert thermostat.get_model() == "XL1050"
    assert thermostat.get_firmware() == "5.9.1"
    assert thermostat.get_dev_build_number() == "1581321824"
    assert thermostat.get_device_id() == "0281B02C"
    assert thermostat.get_type() == "XL1050"
    assert thermostat.get_name() == "Master Suite"
    assert thermostat.get_deadband() == 3
    assert thermostat.get_setpoint_limits() == (55, 99)
    assert thermostat.get_variable_fan_speed_limits() == (0.35, 1.0)
    assert thermostat.get_unit() == "F"
    assert thermostat.get_humidity_setpoint_limits() == (0.35, 0.65)
    assert thermostat.get_fan_mode() == "Auto"
    assert thermostat.get_fan_modes() == ["Auto", "On", "Circulate"]
    assert thermostat.get_outdoor_temperature() == 87.0
    assert thermostat.get_relative_humidity() is None
    assert thermostat.get_current_compressor_speed() == 0.69
    assert thermostat.get_requested_compressor_speed() == 0.69
    assert thermostat.get_fan_speed_setpoint() == 0.35
    assert thermostat.get_dehumidify_setpoint() == 0.45
    assert thermostat.has_dehumidify_support() is True
    assert thermostat.has_humidify_support() is False
    assert thermostat.has_emergency_heat() is False
    assert thermostat.get_system_status() == "Cooling"
    assert thermostat.has_air_cleaner() is True
    assert thermostat.get_air_cleaner_mode() == "auto"
    assert thermostat.is_blower_active() is True

    zone_ids = thermostat.get_zone_ids()
    assert zone_ids == [83394133, 83394130, 83394136, 83394127, 83394139]


@pytest.mark.skip(reason="not yet supported")
async def test_xl624(aiohttp_session):
    """Get methods for an xl624 thermostat."""
    nexia = NexiaHome(aiohttp_session)
    devices_json = json.loads(await load_fixture("mobile_house_xl624.json"))
    nexia.update_from_json(devices_json)

    thermostat_ids = nexia.get_thermostat_ids()
    assert thermostat_ids == [2222222, 3333333]
    thermostat = nexia.get_thermostat_by_id(1111111)

    assert thermostat.get_model() is None
    assert thermostat.get_firmware() == "2.8"
    assert thermostat.get_dev_build_number() == "0603340208"
    assert thermostat.get_device_id() is None
    assert thermostat.get_type() is None
    assert thermostat.get_name() == "Downstairs Hall"
    assert thermostat.get_deadband() == 3
    assert thermostat.get_setpoint_limits() == (55, 99)
    assert thermostat.has_variable_fan_speed() is False
    assert thermostat.get_unit() == "F"
    assert thermostat.get_humidity_setpoint_limits() == (0.10, 0.65)
    assert thermostat.get_fan_mode() == "Auto"
    assert thermostat.get_fan_modes() == ["Auto", "On", "Cycler"]
    assert thermostat.get_current_compressor_speed() == 0.0
    assert thermostat.get_requested_compressor_speed() == 0.0
    assert thermostat.has_dehumidify_support() is False
    assert thermostat.has_humidify_support() is False
    assert thermostat.has_emergency_heat() is False
    assert thermostat.get_system_status() == "System Idle"
    assert thermostat.has_air_cleaner() is False
    assert thermostat.is_blower_active() is False

    zone_ids = thermostat.get_zone_ids()
    assert zone_ids == [12345678]


async def test_xl824_1(aiohttp_session):
    """Get methods for an xl824 thermostat."""
    nexia = NexiaHome(aiohttp_session)
    devices_json = json.loads(await load_fixture("mobile_house_xl624.json"))
    nexia.update_from_json(devices_json)

    thermostat_ids = nexia.get_thermostat_ids()
    assert thermostat_ids == [2222222, 3333333]
    thermostat = nexia.get_thermostat_by_id(2222222)

    assert thermostat.get_model() == "XL824"
    assert thermostat.get_firmware() == "5.9.1"
    assert thermostat.get_dev_build_number() == "1581314625"
    assert thermostat.get_device_id() == "0167CA48"
    assert thermostat.get_type() == "XL824"
    assert thermostat.get_name() == "Family Room"
    assert thermostat.get_deadband() == 3
    assert thermostat.get_setpoint_limits() == (55, 99)
    assert thermostat.has_variable_fan_speed() is True
    assert thermostat.get_unit() == "F"
    assert thermostat.get_humidity_setpoint_limits() == (0.35, 0.65)
    assert thermostat.get_fan_mode() == "Circulate"
    assert thermostat.get_fan_modes() == ["Auto", "On", "Circulate"]
    assert thermostat.get_current_compressor_speed() == 0.0
    assert thermostat.get_requested_compressor_speed() == 0.0
    assert thermostat.has_dehumidify_support() is True
    assert thermostat.has_humidify_support() is False
    assert thermostat.has_emergency_heat() is False
    assert thermostat.get_system_status() == "System Idle"
    assert thermostat.has_air_cleaner() is True
    assert thermostat.is_blower_active() is False

    zone_ids = thermostat.get_zone_ids()
    assert zone_ids == [88888888]


async def test_xl824_2(aiohttp_session: aiohttp.ClientSession) -> None:
    """Get methods for an xl824 thermostat."""
    nexia = NexiaHome(aiohttp_session)
    devices_json = json.loads(await load_fixture("mobile_house_xl624.json"))
    nexia.update_from_json(devices_json)

    thermostat_ids = nexia.get_thermostat_ids()
    assert thermostat_ids == [2222222, 3333333]
    thermostat = nexia.get_thermostat_by_id(3333333)

    assert thermostat.get_model() == "XL824"
    assert thermostat.get_firmware() == "5.9.1"
    assert thermostat.get_dev_build_number() == "1581314625"
    assert thermostat.get_device_id() == "01573380"
    assert thermostat.get_type() == "XL824"
    assert thermostat.get_name() == "Upstairs"
    assert thermostat.get_deadband() == 3
    assert thermostat.get_setpoint_limits() == (55, 99)
    assert thermostat.has_variable_fan_speed() is True
    assert thermostat.get_unit() == "F"
    assert thermostat.get_humidity_setpoint_limits() == (0.35, 0.65)
    assert thermostat.get_fan_mode() == "Circulate"
    assert thermostat.get_fan_modes() == ["Auto", "On", "Circulate"]
    assert thermostat.get_current_compressor_speed() == 0.0
    assert thermostat.get_requested_compressor_speed() == 0.0
    assert thermostat.has_dehumidify_support() is True
    assert thermostat.has_humidify_support() is False
    assert thermostat.has_emergency_heat() is False
    assert thermostat.get_system_status() == "System Idle"
    assert thermostat.has_air_cleaner() is True
    assert thermostat.is_blower_active() is False

    zone_ids = thermostat.get_zone_ids()
    assert zone_ids == [99999999]


async def test_basic(aiohttp_session):
    """Basic tests for NexiaHome."""
    nexia = NexiaHome(aiohttp_session)
    devices_json = json.loads(await load_fixture("mobile_houses_123456.json"))
    nexia.update_from_json(devices_json)

    assert nexia.get_name() == "Hidden"
    thermostat_ids = nexia.get_thermostat_ids()
    assert thermostat_ids == [2059661, 2059676, 2293892, 2059652]


async def test_basic_issue_33758(aiohttp_session):
    """Basic tests for NexiaHome."""
    nexia = NexiaHome(aiohttp_session)
    devices_json = json.loads(await load_fixture("mobile_house_issue_33758.json"))
    nexia.update_from_json(devices_json)

    assert nexia.get_name() == "Hidden"
    thermostat_ids = nexia.get_thermostat_ids()
    assert thermostat_ids == [12345678]


async def test_zone_issue_33968_zone_83037337(aiohttp_session):
    """Tests for nexia thermostat zone that is cooling."""
    nexia = NexiaHome(aiohttp_session)
    devices_json = json.loads(await load_fixture("mobile_house_issue_33968.json"))
    nexia.update_from_json(devices_json)

    thermostat = nexia.get_thermostat_by_id(1690380)
    zone = thermostat.get_zone_by_id(83037337)

    assert zone.thermostat == thermostat

    assert zone.get_name() == "Family Room"
    assert zone.get_cooling_setpoint() == 77
    assert zone.get_heating_setpoint() == 74
    assert zone.get_current_mode() == "COOL"
    assert zone.get_requested_mode() == "COOL"
    assert zone.get_presets() == ["None", "Home", "Away", "Sleep"]
    assert zone.get_preset() == "None"
    assert zone.get_status() == "Damper Closed"
    assert zone.get_setpoint_status() == "Permanent Hold"
    assert zone.is_calling() is False
    assert zone.is_in_permanent_hold() is True


async def test_zone_issue_33968_zone_83037340(aiohttp_session):
    """Tests for nexia thermostat zone that is cooling."""
    nexia = NexiaHome(aiohttp_session)
    devices_json = json.loads(await load_fixture("mobile_house_issue_33968.json"))
    nexia.update_from_json(devices_json)

    thermostat = nexia.get_thermostat_by_id(1690380)
    zone = thermostat.get_zone_by_id(83037340)

    assert zone.thermostat == thermostat

    assert zone.get_name() == "Office"
    assert zone.get_cooling_setpoint() == 77
    assert zone.get_heating_setpoint() == 74
    assert zone.get_current_mode() == "COOL"
    assert zone.get_requested_mode() == "COOL"
    assert zone.get_presets() == ["None", "Home", "Away", "Sleep"]
    assert zone.get_preset() == "None"
    assert zone.get_status() == "Damper Open"
    assert zone.get_setpoint_status() == "Permanent Hold"
    assert zone.is_calling() is True
    assert zone.is_in_permanent_hold() is True


async def test_zone_issue_33968_zone_83037343(
    aiohttp_session: aiohttp.ClientSession,
) -> None:
    """Tests for nexia thermostat zone that is cooling."""
    nexia = NexiaHome(aiohttp_session)
    devices_json = json.loads(await load_fixture("mobile_house_issue_33968.json"))
    nexia.update_from_json(devices_json)

    thermostat = nexia.get_thermostat_by_id(1690380)
    zone = thermostat.get_zone_by_id(83037343)

    assert zone.thermostat == thermostat

    assert zone.get_name() == "Master"
    assert zone.get_cooling_setpoint() == 77
    assert zone.get_heating_setpoint() == 68
    assert zone.get_current_mode() == "COOL"
    assert zone.get_requested_mode() == "COOL"
    assert zone.get_presets() == ["None", "Home", "Away", "Sleep"]
    assert zone.get_preset() == "None"
    assert zone.get_status() == "Damper Open"
    assert zone.get_setpoint_status() == "Permanent Hold"
    assert zone.is_calling() is True
    assert zone.is_in_permanent_hold() is True


async def test_zone_issue_33758(aiohttp_session: aiohttp.ClientSession) -> None:
    """Tests for nexia thermostat zone relieving air."""
    nexia = NexiaHome(aiohttp_session)
    devices_json = json.loads(await load_fixture("mobile_house_issue_33758.json"))
    nexia.update_from_json(devices_json)

    thermostat = nexia.get_thermostat_by_id(12345678)
    zone = thermostat.get_zone_by_id(12345678)

    assert zone.thermostat == thermostat

    assert zone.get_name() == "Thermostat NativeZone"
    assert zone.get_cooling_setpoint() == 73
    assert zone.get_heating_setpoint() == 68
    assert zone.get_current_mode() == "AUTO"
    assert zone.get_requested_mode() == "AUTO"
    assert zone.get_presets() == ["None", "Home", "Away", "Sleep"]
    assert zone.get_preset() == "None"
    assert zone.get_status() == "Idle"
    assert zone.get_setpoint_status() == "Run Schedule - None"
    assert zone.is_calling() is False
    assert zone.is_in_permanent_hold() is False


async def test_zone_relieving_air(aiohttp_session):
    """Tests for nexia thermostat zone relieving air."""
    nexia = NexiaHome(aiohttp_session)
    devices_json = json.loads(await load_fixture("mobile_houses_123456.json"))
    nexia.update_from_json(devices_json)

    thermostat = nexia.get_thermostat_by_id(2293892)
    zone = thermostat.get_zone_by_id(83394133)

    assert zone.thermostat == thermostat

    assert zone.get_name() == "Bath Closet"
    assert zone.get_cooling_setpoint() == 79
    assert zone.get_heating_setpoint() == 63
    assert zone.get_current_mode() == "AUTO"
    assert zone.get_requested_mode() == "AUTO"
    assert zone.get_presets() == ["None", "Home", "Away", "Sleep"]
    assert zone.get_preset() == "None"
    assert zone.get_status() == "Relieving Air"
    assert zone.get_setpoint_status() == "Permanent Hold"
    assert zone.is_calling() is True
    assert zone.is_in_permanent_hold() is True


async def test_zone_cooling_air(aiohttp_session):
    """Tests for nexia thermostat zone cooling."""
    nexia = NexiaHome(aiohttp_session)
    devices_json = json.loads(await load_fixture("mobile_houses_123456.json"))
    nexia.update_from_json(devices_json)

    thermostat = nexia.get_thermostat_by_id(2293892)
    zone = thermostat.get_zone_by_id(83394130)

    assert zone.get_name() == "Master"
    assert zone.get_cooling_setpoint() == 71
    assert zone.get_heating_setpoint() == 63
    assert zone.get_current_mode() == "AUTO"
    assert zone.get_requested_mode() == "AUTO"
    assert zone.get_presets() == ["None", "Home", "Away", "Sleep"]
    assert zone.get_preset() == "None"
    assert zone.get_status() == "Damper Open"
    assert zone.get_setpoint_status() == "Permanent Hold"
    assert zone.is_calling() is True
    assert zone.is_in_permanent_hold() is True


async def test_zone_idle(aiohttp_session):
    """Tests for nexia thermostat zone idle."""
    nexia = NexiaHome(aiohttp_session)
    devices_json = json.loads(await load_fixture("mobile_houses_123456.json"))
    nexia.update_from_json(devices_json)

    thermostat = nexia.get_thermostat_by_id(2059661)
    zone = thermostat.get_zone_by_id(83261002)

    assert zone.get_name() == "Living East"
    assert zone.get_cooling_setpoint() == 79
    assert zone.get_heating_setpoint() == 63
    assert zone.get_current_mode() == "AUTO"
    assert zone.get_requested_mode() == "AUTO"
    assert zone.get_presets() == ["None", "Home", "Away", "Sleep"]
    assert zone.get_preset() == "None"
    assert zone.get_status() == "Idle"
    assert zone.get_setpoint_status() == "Permanent Hold"
    assert zone.is_calling() is False
    assert zone.is_in_permanent_hold() is True


async def test_xl824_idle(aiohttp_session):
    """Tests for nexia xl824 zone idle."""
    nexia = NexiaHome(aiohttp_session)
    devices_json = json.loads(await load_fixture("mobile_house_xl624.json"))
    nexia.update_from_json(devices_json)

    thermostat_ids = nexia.get_thermostat_ids()
    assert thermostat_ids == [2222222, 3333333]
    thermostat = nexia.get_thermostat_by_id(3333333)
    zone = thermostat.get_zone_by_id(99999999)

    assert zone.get_name() == "Upstairs NativeZone"
    assert zone.get_cooling_setpoint() == 74
    assert zone.get_heating_setpoint() == 62
    assert zone.get_current_mode() == "COOL"
    assert zone.get_requested_mode() == "COOL"
    assert zone.get_presets() == ["None", "Home", "Away", "Sleep"]
    assert zone.get_preset() == "None"
    assert zone.get_status() == "Idle"
    assert zone.get_setpoint_status() == "Permanent Hold"
    assert zone.is_calling() is False
    assert zone.is_in_permanent_hold() is True


async def test_single_zone(aiohttp_session: aiohttp.ClientSession) -> None:
    """Test thermostat with only a single (Native) zone."""
    nexia = NexiaHome(aiohttp_session)
    devices_json = json.loads(await load_fixture("single_zone_xl1050.json"))
    nexia.update_from_json(devices_json)

    thermostat_ids = nexia.get_thermostat_ids()
    assert thermostat_ids == [345678]
    thermostat = nexia.get_thermostat_by_id(345678)
    zone = thermostat.get_zone_by_id(234567)

    assert zone.get_name() == "Thermostat 1 NativeZone"
    assert zone.get_cooling_setpoint() == 73
    assert zone.get_heating_setpoint() == 68
    assert zone.get_current_mode() == "AUTO"
    assert zone.get_requested_mode() == "AUTO"
    assert zone.get_presets() == ["None", "Home", "Away", "Sleep"]
    assert zone.get_preset() == "None"
    assert zone.get_status() == "Idle"
    assert zone.get_setpoint_status() == "Permanent Hold"
    assert zone.is_calling() is True
    assert zone.is_in_permanent_hold() is True

    # No sensors
    sensors = zone.get_sensors()
    assert len(sensors) == 0
    assert len(zone.get_active_sensor_ids()) == 0
    with pytest.raises(
        AttributeError,
        match="RoomIQ sensors not supported in zone Thermostat 1 NativeZone",
    ):
        await zone.select_room_iq_sensors([76543210])

    with pytest.raises(
        AttributeError,
        match="RoomIQ sensors not supported in zone Thermostat 1 NativeZone",
    ):
        zone.get_sensor_by_id(87654321)


async def test_single_zone_system_off(aiohttp_session: aiohttp.ClientSession) -> None:
    """Test thermostat with only a single (Native) zone."""
    nexia = NexiaHome(aiohttp_session)
    devices_json = json.loads(await load_fixture("single_zone_xl1050_system_off.json"))
    nexia.update_from_json(devices_json)

    thermostat_ids = nexia.get_thermostat_ids()
    assert thermostat_ids == [345678]
    thermostat = nexia.get_thermostat_by_id(345678)
    assert thermostat.get_model() == "XL1050"
    assert thermostat.get_firmware() == "5.9.3"
    assert thermostat.get_dev_build_number() == "1599485560"
    assert thermostat.get_device_id() == "028E05EC"
    assert thermostat.get_type() == "XL1050"
    assert thermostat.get_name() == "Thermostat 1"
    assert thermostat.get_deadband() == 3
    assert thermostat.get_setpoint_limits() == (55, 99)
    assert thermostat.get_variable_fan_speed_limits() == (0.35, 1.0)
    assert thermostat.get_unit() == "F"
    assert thermostat.get_humidity_setpoint_limits() == (0.35, 0.65)
    assert thermostat.get_fan_mode(), "Auto"
    assert thermostat.get_fan_modes() == ["Auto", "On", "Circulate"]
    assert thermostat.get_outdoor_temperature() == 64.0
    assert thermostat.get_relative_humidity() == 0.59
    assert thermostat.get_current_compressor_speed() == 0.0
    assert thermostat.get_requested_compressor_speed() == 0.0
    assert thermostat.get_fan_speed_setpoint() == 0.5
    assert thermostat.get_dehumidify_setpoint() == 0.50
    assert thermostat.has_dehumidify_support() is True
    assert thermostat.has_humidify_support() is False
    assert thermostat.has_emergency_heat() is True
    assert thermostat.get_system_status() == "System Off"
    assert thermostat.has_air_cleaner() is True
    assert thermostat.get_air_cleaner_mode() == "auto"
    assert thermostat.is_blower_active() is False

    zone = thermostat.get_zone_by_id(234567)

    assert zone.get_name() == "Thermostat 1 NativeZone"
    assert zone.get_cooling_setpoint() == 73
    assert zone.get_heating_setpoint() == 68
    assert zone.get_current_mode() == "AUTO"
    assert zone.get_requested_mode() == "AUTO"
    assert zone.get_presets() == ["None", "Home", "Away", "Sleep"]
    assert zone.get_preset() == "None"
    assert zone.get_status() == "Idle"
    assert zone.get_setpoint_status() == "Permanent Hold"
    assert zone.is_calling() is True
    assert zone.is_in_permanent_hold() is True


async def test_automations(
    aiohttp_session: aiohttp.ClientSession, mock_aioresponse: aioresponses
) -> None:
    """Get methods for an active thermostat."""
    nexia = NexiaHome(aiohttp_session)
    text = await load_fixture("mobile_houses_123456.json")
    devices_json = json.loads(text)
    nexia.update_from_json(devices_json)

    automation_ids = nexia.get_automation_ids()
    assert automation_ids == [
        3467876,
        3467870,
        3452469,
        3452472,
        3454776,
        3454774,
        3486078,
        3486091,
    ]

    automation_one = nexia.get_automation_by_id(3467876)

    assert automation_one.name == "Away for 12 Hours"
    assert automation_one.description == (
        "When IFTTT activates the automation Upstairs West Wing will "
        "permanently hold the heat to 62.0 and cool to 83.0 AND "
        "Downstairs East Wing will permanently hold the heat to 62.0 "
        "and cool to 83.0 AND Downstairs West Wing will permanently "
        "hold the heat to 62.0 and cool to 83.0 AND Activate the mode "
        "named 'Away 12' AND Master Suite will permanently hold the "
        "heat to 62.0 and cool to 83.0"
    )
    assert automation_one.enabled is True
    assert automation_one.automation_id == 3467876

    mock_aioresponse.post(
        "https://www.mynexia.com/mobile/automations/3467876/activate",
        payload={
            "success": True,
            "error": None,
        },
    )
    await automation_one.activate()


async def test_x850_grouped(aiohttp_session: aiohttp.ClientSession) -> None:
    """Get methods for an xl850 grouped thermostat."""
    nexia = NexiaHome(aiohttp_session)
    devices_json = json.loads(await load_fixture("grouped_xl850.json"))
    nexia.update_from_json(devices_json)

    thermostat_ids = nexia.get_thermostat_ids()
    assert thermostat_ids == [2323232]
    thermostat = nexia.get_thermostat_by_id(2323232)

    assert thermostat.get_model() == "XL850"
    assert thermostat.get_firmware() == "5.9.7"
    assert thermostat.get_dev_build_number() == "XXXXXXXXXXXXXXXXX"
    assert thermostat.get_device_id() == "XXXXXXXXXXX"
    assert thermostat.get_type() == "XL850"
    assert thermostat.get_name() == "Hallway Control"
    assert thermostat.get_deadband() == 3
    assert thermostat.get_setpoint_limits() == (55, 99)
    assert thermostat.has_variable_fan_speed() is True
    assert thermostat.get_unit() == "F"
    assert thermostat.get_humidity_setpoint_limits() == (0.10, 0.65)
    assert thermostat.get_fan_mode() == "Circulate"
    assert thermostat.get_fan_modes() == ["Auto", "On", "Circulate"]
    assert thermostat.get_current_compressor_speed() == 1.0
    assert thermostat.get_requested_compressor_speed() == 1.0
    assert thermostat.has_dehumidify_support() is True
    assert thermostat.has_humidify_support() is True
    assert thermostat.has_emergency_heat() is False
    assert thermostat.get_system_status() == "Cooling"
    assert thermostat.has_air_cleaner() is True
    assert thermostat.is_blower_active() is True

    zone_ids = thermostat.get_zone_ids()
    assert zone_ids == [343434334]
    zone = thermostat.get_zone_by_id(343434334)

    assert zone.get_name() == "Hallway Control NativeZone"
    assert zone.get_cooling_setpoint() == 75
    assert zone.get_heating_setpoint() == 68
    assert zone.get_current_mode() == "COOL"
    assert zone.get_requested_mode() == "COOL"
    assert zone.get_presets() == ["None", "Home", "Away", "Sleep"]
    assert zone.get_preset() == "None"
    assert zone.get_status() == "Idle"
    assert zone.get_setpoint_status() == "Permanent Hold"
    assert zone.is_calling() is True
    assert zone.is_in_permanent_hold() is True


async def test_issue_79891(aiohttp_session: aiohttp.ClientSession) -> None:
    """Get methods issue 79891 thermostat.

    https://github.com/home-assistant/core/issues/79891
    """
    nexia = NexiaHome(aiohttp_session)
    devices_json = json.loads(await load_fixture("issue_79891.json"))
    nexia.update_from_json(devices_json)

    thermostat_ids = nexia.get_thermostat_ids()
    assert thermostat_ids == [2473073, 2222249]

    # Thermostat 1
    thermostat = nexia.get_thermostat_by_id(2473073)
    assert thermostat.get_model() == "XL824"
    assert thermostat.get_firmware() == "5.9.6"
    assert thermostat.get_dev_build_number() == "1614575015"
    assert thermostat.get_device_id() == "01695948"
    assert thermostat.get_type() == "XL824"
    assert thermostat.get_name() == "First floor"
    assert thermostat.get_deadband() == 2
    assert thermostat.get_setpoint_limits() == (13.0, 37.0)
    assert thermostat.has_variable_fan_speed() is False
    assert thermostat.get_unit() == "C"
    assert thermostat.get_humidity_setpoint_limits() == (0.35, 0.65)
    assert thermostat.get_fan_mode() == "Auto"
    assert thermostat.get_fan_modes() == ["Auto", "On", "Circulate"]
    assert thermostat.get_current_compressor_speed() == 0
    assert thermostat.get_requested_compressor_speed() == 0
    assert thermostat.has_dehumidify_support() is True
    assert thermostat.has_humidify_support() is False
    assert thermostat.has_emergency_heat() is False
    assert thermostat.get_system_status() == "System Idle"
    assert thermostat.has_air_cleaner() is True
    assert thermostat.is_blower_active() is False

    zone_ids = thermostat.get_zone_ids()
    assert zone_ids == [83496154]
    zone = thermostat.get_zone_by_id(83496154)

    assert zone.get_name() == "First floor NativeZone"
    assert zone.get_cooling_setpoint() == 26.5
    assert zone.get_heating_setpoint() == 22.0
    assert zone.get_current_mode() == "AUTO"
    assert zone.get_requested_mode() == "AUTO"
    assert zone.get_presets() == ["None", "Home", "Away", "Sleep"]
    assert zone.get_preset() == "None"
    assert zone.get_status() == "Idle"
    assert zone.get_setpoint_status() == "Run Schedule - None"
    assert zone.is_calling() is False
    assert zone.is_in_permanent_hold() is False

    # Thermostat 2
    thermostat = nexia.get_thermostat_by_id(2222249)
    assert thermostat.get_model() == "XR724"
    assert thermostat.get_firmware() == "02.72.00"
    assert thermostat.get_dev_build_number() is None
    assert thermostat.get_device_id() == "0080E1CB6FF0"
    assert thermostat.get_type() == "XR724"
    assert thermostat.get_name() == "Second floor"
    assert thermostat.get_deadband() == 2
    assert thermostat.get_setpoint_limits() == (13.0, 37.0)
    assert thermostat.has_variable_fan_speed() is False
    assert thermostat.get_unit() == "C"
    assert thermostat.get_humidity_setpoint_limits() == (0.10, 0.65)
    assert thermostat.get_fan_mode() == "Auto"
    assert thermostat.get_fan_modes() == ["Circulate", "Auto", "On"]
    assert thermostat.get_current_compressor_speed() == 0
    assert thermostat.get_requested_compressor_speed() == 0
    assert thermostat.has_dehumidify_support() is False
    assert thermostat.has_humidify_support() is False
    assert thermostat.has_emergency_heat() is False
    assert thermostat.get_system_status() == "System Idle"
    assert thermostat.has_air_cleaner() is False
    assert thermostat.is_blower_active() is False

    zone_ids = thermostat.get_zone_ids()
    assert zone_ids == [1]
    zone = thermostat.get_zone_by_id(1)

    assert zone.get_name() == "default"
    assert zone.get_cooling_setpoint() == 27.0
    assert zone.get_heating_setpoint() == 20.0
    assert zone.get_current_mode() == "AUTO"
    assert zone.get_requested_mode() == "AUTO"
    assert zone.get_presets() == ["Off", "Auto", "Cool", "Heat"]
    assert zone.get_preset() == "Auto"
    assert zone.get_status() == "auto"
    assert zone.get_setpoint_status() == "Run Schedule - Auto"
    assert zone.is_calling() is True
    assert zone.is_in_permanent_hold() is False


async def test_new_xl1050(aiohttp_session: aiohttp.ClientSession) -> None:
    """Get with a new xl1050."""
    nexia = NexiaHome(aiohttp_session)
    devices_json = json.loads(await load_fixture("xl1050.json"))
    nexia.update_from_json(devices_json)

    thermostat_ids = nexia.get_thermostat_ids()
    assert thermostat_ids == [4122267, 2059676, 4125886, 2059652]

    # Thermostat 1
    thermostat = nexia.get_thermostat_by_id(4122267)
    assert thermostat.get_model() == "XL1050"
    assert thermostat.get_firmware() == "5.9.6"
    assert thermostat.get_dev_build_number() == "1614588140"
    assert thermostat.get_device_id() == "02868F20"
    assert thermostat.get_type() == "XL1050"
    assert thermostat.get_name() == "Downstairs East Wing"
    assert thermostat.get_deadband() == 3
    assert thermostat.get_setpoint_limits() == (55, 99)
    assert thermostat.has_variable_fan_speed() is True
    assert thermostat.get_unit() == "F"
    assert thermostat.get_humidity_setpoint_limits() == (0.35, 0.65)
    assert thermostat.get_fan_mode() == "Auto"
    assert thermostat.get_fan_modes() == ["Auto", "On", "Circulate"]
    assert thermostat.get_current_compressor_speed() == 0
    assert thermostat.get_requested_compressor_speed() == 0
    assert thermostat.has_dehumidify_support() is True
    assert thermostat.has_humidify_support() is False
    assert thermostat.has_emergency_heat() is False
    assert thermostat.get_system_status() == "System Idle"
    assert thermostat.has_air_cleaner() is True
    assert thermostat.is_blower_active() is False

    zone_ids = thermostat.get_zone_ids()
    assert zone_ids == [84398305, 84398308, 84398311, 84398314]
    zone = thermostat.get_zone_by_id(84398305)

    assert zone.get_name() == "Living East"
    assert zone.get_cooling_setpoint() == 75
    assert zone.get_heating_setpoint() == 55
    assert zone.get_current_mode() == "COOL"
    assert zone.get_requested_mode() == "COOL"
    assert zone.get_temperature() == 72
    assert zone.get_presets() == ["None", "Home", "Away", "Sleep"]
    assert zone.get_preset() == "None"
    assert zone.get_status() == "Idle"
    assert zone.get_setpoint_status() == "Run Schedule - None"
    assert zone.is_calling() is False
    zone.check_heat_cool_setpoints(70, 76)
    assert zone.is_in_permanent_hold() is False

    # Sensors
    thermostat = nexia.get_thermostat_by_id(2059676)

    assert thermostat.get_zone_ids() == [83261015, 83261018, 84243806, 83535112]
    zone = thermostat.get_zone_by_id(83261015)
    sensors = zone.get_sensors()

    assert len(sensors) == 1
    sensor = sensors[0]
    assert sensor.id == 16800389
    assert sensor.name == "Living West"
    assert sensor.type == "thermostat"
    assert sensor.serial_number == "NativeIDTUniqueID"
    assert sensor.weight == 1.0
    assert sensor.temperature == 70
    assert sensor.temperature_valid is True
    assert sensor.humidity == 42
    assert sensor.humidity_valid is True
    assert sensor.has_online is False
    assert sensor.has_battery is False


async def test_new_xl824(aiohttp_session: aiohttp.ClientSession) -> None:
    """Get with a new xl824."""
    nexia = NexiaHome(aiohttp_session)
    devices_json = json.loads(await load_fixture("xl824.json"))
    nexia.update_from_json(devices_json)

    thermostat_ids = nexia.get_thermostat_ids()
    assert thermostat_ids == [1841910]

    # Thermostat 1
    thermostat = nexia.get_thermostat_by_id(1841910)
    assert thermostat.get_model() == "XL824"
    assert thermostat.get_firmware() == "5.9.6"
    assert thermostat.get_dev_build_number() == "1614575015"
    assert thermostat.get_device_id() == "0160F840"
    assert thermostat.get_type() == "XL824"
    assert thermostat.get_name() == "Office Thermostat"
    assert thermostat.get_deadband() == 3
    assert thermostat.get_setpoint_limits() == (55, 99)
    assert thermostat.has_variable_fan_speed() is True
    assert thermostat.get_unit() == "F"
    assert thermostat.get_humidity_setpoint_limits() == (0.1, 0.45)
    assert thermostat.get_fan_mode() == "On"
    assert thermostat.get_fan_modes() == ["Auto", "On", "Circulate"]
    assert thermostat.get_current_compressor_speed() == 0
    assert thermostat.get_requested_compressor_speed() == 0
    assert thermostat.has_dehumidify_support() is False
    assert thermostat.has_humidify_support() is True
    assert thermostat.has_emergency_heat() is False
    assert thermostat.get_system_status() == "Fan Running"
    assert thermostat.has_air_cleaner() is True
    assert thermostat.is_blower_active() is True
    assert thermostat.is_online is True

    zone_ids = thermostat.get_zone_ids()
    assert zone_ids == [83128724]
    zone = thermostat.get_zone_by_id(83128724)

    assert zone.get_name() == "Office Thermostat NativeZone"
    assert zone.get_cooling_setpoint() == 99
    assert zone.get_heating_setpoint() == 55
    assert zone.get_current_mode() == "OFF"
    assert zone.get_requested_mode() == "OFF"
    assert zone.get_presets() == ["None", "Home", "Away", "Sleep"]
    assert zone.get_preset() == "None"
    assert zone.get_status() == "Idle"
    assert zone.get_setpoint_status() == "Permanent Hold"
    assert zone.is_calling() is True
    assert zone.is_in_permanent_hold() is True


async def test_system_offline(aiohttp_session: aiohttp.ClientSession) -> None:
    """Get a system offline."""
    nexia = NexiaHome(aiohttp_session)
    devices_json = json.loads(await load_fixture("system_offline.json"))
    nexia.update_from_json(devices_json)

    thermostat_ids = nexia.get_thermostat_ids()
    assert thermostat_ids == [2224092, 3887969, 3295333]

    # Thermostat 1
    thermostat = nexia.get_thermostat_by_id(2224092)
    assert thermostat.get_model() == "XL1050"
    assert thermostat.get_firmware() == "5.9.6"
    assert thermostat.get_dev_build_number() == "1614588140"
    assert thermostat.get_device_id() == "02863D94"
    assert thermostat.get_type() == "XL1050"
    assert thermostat.get_name() == "Game Room"
    assert thermostat.get_deadband() == 3
    assert thermostat.get_setpoint_limits() == (55, 99)
    assert thermostat.has_variable_fan_speed() is True
    assert thermostat.get_unit() == "F"
    assert thermostat.get_humidity_setpoint_limits() == (0.35, 0.65)
    assert thermostat.get_fan_mode() == "Auto"
    assert thermostat.get_fan_modes() == ["Auto", "On", "Circulate"]
    assert thermostat.get_current_compressor_speed() == 0.35
    assert thermostat.get_requested_compressor_speed() == 0.35
    assert thermostat.has_dehumidify_support() is True
    assert thermostat.has_humidify_support() is False
    assert thermostat.has_emergency_heat() is False
    assert thermostat.get_system_status() == "NOT CONNECTED"
    assert thermostat.has_air_cleaner() is True
    assert thermostat.is_blower_active() is True
    assert thermostat.is_online is False

    zone_ids = thermostat.get_zone_ids()
    assert zone_ids == [83354736, 83354739, 83354742, 83354745]
    zone = thermostat.get_zone_by_id(83354736)

    assert zone.get_name() == "Game Room"
    assert zone.get_cooling_setpoint() == 75
    assert zone.get_heating_setpoint() == 55
    assert zone.get_current_mode() == "COOL"
    assert zone.get_requested_mode() == "COOL"
    assert zone.get_presets() == ["None", "Home", "Away", "Sleep"]
    assert zone.get_preset() == "None"
    assert zone.get_status() == "Damper Open"
    assert zone.get_setpoint_status() == "Permanent Hold"
    assert zone.is_calling() is True
    assert zone.is_in_permanent_hold() is True


async def test_emergency_heat(aiohttp_session: aiohttp.ClientSession) -> None:
    """Test emergency heat."""
    nexia = NexiaHome(aiohttp_session)
    devices_json = json.loads(await load_fixture("eme_heat.json"))
    nexia.update_from_json(devices_json)

    thermostat_ids = nexia.get_thermostat_ids()
    assert thermostat_ids == [3983351]

    # Thermostat 1
    thermostat = nexia.get_thermostat_by_id(3983351)
    assert thermostat.get_model() == "XL850"
    assert thermostat.get_firmware() == "5.9.6"
    assert thermostat.get_dev_build_number() == "1614581867"
    assert thermostat.get_device_id() == "00D68470"
    assert thermostat.get_type() == "XL850"
    assert thermostat.get_name() == "XL850 Home"
    assert thermostat.get_deadband() == 3
    assert thermostat.get_setpoint_limits() == (55, 99)
    assert thermostat.has_variable_fan_speed() is True
    assert thermostat.get_unit() == "F"
    assert thermostat.get_humidity_setpoint_limits() == (0.10, 0.65)
    assert thermostat.get_fan_mode() == "On"
    assert thermostat.get_fan_modes() == ["Auto", "On", "Circulate"]
    assert thermostat.get_current_compressor_speed() == 0
    assert thermostat.get_requested_compressor_speed() == 0
    assert thermostat.has_dehumidify_support() is True
    assert thermostat.has_humidify_support() is True
    assert thermostat.has_emergency_heat() is True
    assert thermostat.get_system_status() == "Fan Running"
    assert thermostat.has_air_cleaner() is True
    assert thermostat.is_blower_active() is True
    assert thermostat.is_online is True

    zone_ids = thermostat.get_zone_ids()
    assert zone_ids == [84326108]
    zone = thermostat.get_zone_by_id(84326108)

    assert zone.get_name() == "XL850 Home NativeZone"
    assert zone.get_cooling_setpoint() == 99
    assert zone.get_heating_setpoint() == 68
    assert zone.get_current_mode() == "HEAT"
    assert zone.get_requested_mode() == "HEAT"
    assert zone.get_presets() == ["None", "Home", "Away", "Sleep"]
    assert zone.get_preset() == "None"
    assert zone.get_status() == "Idle"
    assert zone.get_setpoint_status() == "Run Schedule - None"
    assert zone.is_calling() is True
    assert zone.is_in_permanent_hold() is False


async def test_humidity_and_fan_mode(
    aiohttp_session: aiohttp.ClientSession, mock_aioresponse: aioresponses
) -> None:
    """Tests for preventing an API timeout when updating humidity
    and fan modes to the same value
    """
    nexia = NexiaHome(aiohttp_session)
    devices_json = json.loads(await load_fixture("mobile_house_issue_33758.json"))
    nexia.update_from_json(devices_json)

    thermostat: NexiaThermostat = nexia.get_thermostat_by_id(12345678)
    devices = _extract_devices_from_houses_json(devices_json)

    assert thermostat.has_dehumidify_support() is True
    assert thermostat.has_humidify_support() is True
    assert thermostat.get_humidify_setpoint_limits() == (0.10, 0.45)
    assert thermostat.get_dehumidify_setpoint_limits() == (0.35, 0.65)

    mock_aioresponse.post(
        "https://www.mynexia.com/mobile/xxl_thermostats/12345678/fan_mode",
        payload={"result": devices[0]},
    )
    mock_aioresponse.post(
        "https://www.mynexia.com/mobile/xxl_thermostats/12345678/humidify",
        payload={"result": devices[0]},
    )
    mock_aioresponse.post(
        "https://www.mynexia.com/mobile/xxl_thermostats/12345678/dehumidify",
        payload={"result": devices[0]},
    )

    with pytest.raises(KeyError, match="Invalid fan mode.*"):
        await thermostat.set_fan_mode("DOES_NOT_EXIST")

    # Attempting to set to the same value should not trigger an API call
    await thermostat.set_fan_mode("Auto")
    assert not mock_aioresponse.requests.get(
        ("POST", "https://www.mynexia.com/mobile/xxl_thermostats/12345678/fan_mode")
    )

    # Attempting to set to different value should trigger an API call
    await thermostat.set_fan_mode("On")
    assert mock_aioresponse.requests.get(
        (
            "POST",
            URL("https://www.mynexia.com/mobile/xxl_thermostats/12345678/fan_mode"),
        )
    )

    # Attempting to set to the same value should not trigger an API call
    await thermostat.set_humidity_setpoints(
        humidify_setpoint=0.4, dehumidify_setpoint=0.55
    )
    assert not mock_aioresponse.requests.get(
        (
            "POST",
            URL("https://www.mynexia.com/mobile/xxl_thermostats/12345678/humidify"),
        )
    )
    assert not mock_aioresponse.requests.get(
        (
            "POST",
            URL("https://www.mynexia.com/mobile/xxl_thermostats/12345678/dehumidify"),
        )
    )

    # Attempting to set to different value should trigger an API call
    await thermostat.set_humidity_setpoints(
        humidify_setpoint=0.15, dehumidify_setpoint=0.60
    )
    request = mock_aioresponse.requests.get(
        (
            "POST",
            URL("https://www.mynexia.com/mobile/xxl_thermostats/12345678/humidify"),
        )
    )
    assert request is not None
    first_request = request[0]
    assert first_request.kwargs["json"]["value"] == "0.15"
    request = mock_aioresponse.requests.get(
        (
            "POST",
            URL("https://www.mynexia.com/mobile/xxl_thermostats/12345678/dehumidify"),
        )
    )
    assert request is not None
    first_request = request[0]
    assert first_request.kwargs["json"]["value"] == "0.6"

    mock_aioresponse.requests.clear()
    mock_aioresponse.post(
        "https://www.mynexia.com/mobile/xxl_thermostats/12345678/humidify",
        payload={"result": devices[0]},
    )
    mock_aioresponse.post(
        "https://www.mynexia.com/mobile/xxl_thermostats/12345678/dehumidify",
        payload={"result": devices[0]},
    )
    # Attempting to set to an out of range value should clamp to the nearest valid value
    await thermostat.set_humidity_setpoints(
        humidify_setpoint=0.242, dehumidify_setpoint=0.652
    )
    request = mock_aioresponse.requests.get(
        (
            "POST",
            URL("https://www.mynexia.com/mobile/xxl_thermostats/12345678/humidify"),
        )
    )
    assert request is not None
    first_request = request[0]
    assert first_request.kwargs["json"]["value"] == "0.25"
    request = mock_aioresponse.requests.get(
        (
            "POST",
            URL("https://www.mynexia.com/mobile/xxl_thermostats/12345678/dehumidify"),
        )
    )
    assert request is not None
    first_request = request[0]
    assert first_request.kwargs["json"]["value"] == "0.65"


async def test_sensor_access(
    aiohttp_session: aiohttp.ClientSession, mock_aioresponse: aioresponses
) -> None:
    """Test sensor access methods."""
    persist_file = Path("nexia_config_test.conf")
    nexia = NexiaHome(aiohttp_session, house_id=2582941, state_file=persist_file)
    logging.getLogger("nexia").setLevel(logging.DEBUG)
    mock_aioresponse.post(
        "https://www.mynexia.com/mobile/accounts/sign_in",
        payload={
            "success": True,
            "error": None,
            "result": {
                "mobile_id": 5400000,
                "api_key": "10654c0be00000000000000000000000",
                "setup_step": "done",
                "locale": "en_us",
            },
        },
    )
    await nexia.login()

    mock_aioresponse.get(
        "https://www.mynexia.com/mobile/houses/2582941",
        body=await load_fixture("sensors_xl1050_house.json"),
    )
    assert await nexia.update() is not None

    assert nexia.get_thermostat_ids() == [5378307]
    thermostat: NexiaThermostat = nexia.get_thermostat_by_id(5378307)

    assert thermostat.get_zone_ids() == [85034552]
    zone = thermostat.get_zone_by_id(85034552)
    sensors = zone.get_sensors()

    assert len(sensors) == 2
    sensor = sensors[0]
    assert sensor.id == 17687546
    assert sensor.name == "Center"
    assert sensor.type == "thermostat"
    assert sensor.serial_number == "NativeIDTUniqueID"
    assert sensor.weight == 0.5
    assert sensor.temperature == 68
    assert sensor.temperature_valid is True
    assert sensor.humidity == 32
    assert sensor.humidity_valid is True
    assert sensor.has_online is False
    assert sensor.connected is None
    assert sensor.has_battery is False
    assert sensor.battery_level is None
    assert sensor.battery_low is None
    assert sensor.battery_valid is None

    sensor = sensors[1]
    assert sensor.id == 17687549
    assert sensor.name == "Upstairs"
    assert sensor.type == "930"
    assert sensor.serial_number == "2410R5C53X"
    assert sensor.weight == 0.5
    assert sensor.temperature == 69
    assert sensor.temperature_valid is True
    assert sensor.humidity == 32
    assert sensor.humidity_valid is True
    assert sensor.has_online is True
    assert sensor.connected is True
    assert sensor.has_battery is True
    assert sensor.battery_level == 95
    assert sensor.battery_low is False
    assert sensor.battery_valid is True

    assert zone.get_active_sensor_ids() == {17687546, 17687549}

    with pytest.raises(
        KeyError,
        match=r"Sensor ID \(87654321\) not found, valid IDs: 17687546, 17687549",
    ):
        zone.get_sensor_by_id(87654321)

    sensor = zone.get_sensor_by_id(17687549)
    assert sensor.id == 17687549
    assert sensor.name == "Upstairs"
    assert sensor.type == "930"
    assert sensor.serial_number == "2410R5C53X"
    assert sensor.weight == 0.5
    assert sensor.temperature == 69
    assert sensor.temperature_valid is True
    assert sensor.humidity == 32
    assert sensor.humidity_valid is True
    assert sensor.has_online is True
    assert sensor.connected is True
    assert sensor.has_battery is True
    assert sensor.battery_level == 95
    assert sensor.battery_low is False
    assert sensor.battery_valid is True

    # execute no log response code path
    nexia.log_response = False

    # execute no completion code path
    mock_aioresponse.post(
        "https://www.mynexia.com/mobile/xxl_zones/85034552/request_current_sensor_state",
        payload={
            "success": True,
            "error": None,
            "result": {
                "polling_path": "https://www.mynexia.com/backstage/announcements/6a31e745716789b84603036489fe8d1e35ca80fa50000000"
            },
        },
    )
    assert await zone.load_current_sensor_state(max_polls=0) is False

    # execute normal code path
    mock_aioresponse.post(
        "https://www.mynexia.com/mobile/xxl_zones/85034552/request_current_sensor_state",
        payload={
            "success": True,
            "error": None,
            "result": {
                "polling_path": "https://www.mynexia.com/backstage/announcements/6a31e745716789b84603036489fe8d1e35ca80fa5dd381e5"
            },
        },
    )
    mock_aioresponse.get(
        "https://www.mynexia.com/backstage/announcements/6a31e745716789b84603036489fe8d1e35ca80fa5dd381e5",
        body=b"null",
    )
    mock_aioresponse.get(
        "https://www.mynexia.com/backstage/announcements/6a31e745716789b84603036489fe8d1e35ca80fa5dd381e5",
        payload={
            "status": "success, altered to enhance test coverage",
            "options": {},
        },
    )
    assert await zone.load_current_sensor_state(0.01) is True

    mock_aioresponse.get(
        "https://www.mynexia.com/mobile/xxl_thermostats/5378307",
        body=await load_fixture("sensors_xl1050_thermostat.json"),
    )
    await thermostat.refresh_thermostat_data()
    sensors = zone.get_sensors()

    assert len(sensors) == 2
    sensor = sensors[0]
    assert sensor.id == 17687546
    assert sensor.name == "Center"
    assert sensor.weight == 0.5
    assert sensor.temperature == 69
    assert sensor.humidity == 33

    sensor = sensors[1]
    assert sensor.id == 17687549
    assert sensor.name == "Upstairs"
    assert sensor.weight == 0.5
    assert sensor.temperature == 70
    assert sensor.humidity == 33

    with pytest.raises(
        ValueError,
        match=r"At least one sensor is required when selecting RoomIQ sensors, but got `\[\]`",
    ):
        await zone.select_room_iq_sensors([])

    with pytest.raises(
        ValueError,
        match="RoomIQ sensor with id 76543210 not present",
    ):
        await zone.select_room_iq_sensors([76543210])

    # execute normal code path
    mock_aioresponse.post(
        "https://www.mynexia.com/mobile/xxl_zones/85034552/update_active_sensors",
        payload={
            "success": True,
            "error": None,
            "result": {
                "polling_path": "https://www.mynexia.com/backstage/announcements/98765432106789b84603036489fe8d1e35ca80fa5dd381e5"
            },
        },
    )
    mock_aioresponse.get(
        "https://www.mynexia.com/backstage/announcements/98765432106789b84603036489fe8d1e35ca80fa5dd381e5",
        body=b"null",
    )
    mock_aioresponse.get(
        "https://www.mynexia.com/backstage/announcements/98765432106789b84603036489fe8d1e35ca80fa5dd381e5",
        payload={
            "status": "success, altered to enhance test coverage",
            "options": {},
        },
    )
    assert await zone.select_room_iq_sensors((17687546, 17687549), 0.01) is True

    assert persist_file.exists() is True
    persist_file.unlink()
    assert persist_file.exists() is False


async def test_clamp_to_predefined_values() -> None:
    assert clamp_to_predefined_values(45, [50, 55, 60, 65, 70, 75, 80, 85, 90]) == 50
    assert clamp_to_predefined_values(50, [50, 55, 60, 65, 70, 75, 80, 85, 90]) == 50
    assert clamp_to_predefined_values(51, [50, 55, 60, 65, 70, 75, 80, 85, 90]) == 50
    assert clamp_to_predefined_values(52, [50, 55, 60, 65, 70, 75, 80, 85, 90]) == 50
    assert clamp_to_predefined_values(53, [50, 55, 60, 65, 70, 75, 80, 85, 90]) == 55
    assert clamp_to_predefined_values(52.51, [50, 55, 60, 65, 70, 75, 80, 85, 90]) == 55
    assert clamp_to_predefined_values(55, [50, 55, 60, 65, 70, 75, 80, 85, 90]) == 55
    assert clamp_to_predefined_values(56, [50, 55, 60, 65, 70, 75, 80, 85, 90]) == 55
    assert clamp_to_predefined_values(90, [50, 55, 60, 65, 70, 75, 80, 85, 90]) == 90
    assert clamp_to_predefined_values(95, [50, 55, 60, 65, 70, 75, 80, 85, 90]) == 90
    assert clamp_to_predefined_values(100, [50, 55, 60, 65, 70, 75, 80, 85, 90]) == 90
    assert clamp_to_predefined_values(100, [90, 85, 80, 75, 70]) == 90
    assert clamp_to_predefined_values(0.4, [0.1, 0.2, 0.3, 0.4, 0.5]) == 0.4
    assert clamp_to_predefined_values(0.45, [0.1, 0.2, 0.3, 0.4, 0.5]) == 0.4


async def test_set_preset(
    aiohttp_session: aiohttp.ClientSession, mock_aioresponse: aioresponses
) -> None:
    """Test setting a zone preset."""
    nexia = NexiaHome(aiohttp_session)
    devices_json = json.loads(await load_fixture("xl1050.json"))
    nexia.update_from_json(devices_json)

    thermostat = nexia.get_thermostat_by_id(4122267)
    zone = thermostat.get_zone_by_id(84398305)

    devices = _extract_devices_from_houses_json(devices_json)
    children = extract_children_from_devices_json(devices)
    zone_data = find_dict_with_keyvalue_in_json(children[0]["zones"], "id", 84398305)

    mock_aioresponse.post(
        "https://www.mynexia.com/mobile/xxl_zones/84398305/preset_selected",
        payload={"result": zone_data},
    )
    await zone.set_preset("Home")

    requests = mock_aioresponse.requests[
        (
            "POST",
            URL("https://www.mynexia.com/mobile/xxl_zones/84398305/preset_selected"),
        )
    ]
    assert requests is not None
    first_request = requests[0]
    assert first_request.kwargs["json"]["value"] == 1

    mock_aioresponse.requests.clear()

    mock_aioresponse.post(
        "https://www.mynexia.com/mobile/xxl_zones/84398305/preset_selected",
        payload={"result": zone_data},
    )
    await zone.set_preset("Away")

    requests = mock_aioresponse.requests[
        (
            "POST",
            URL("https://www.mynexia.com/mobile/xxl_zones/84398305/preset_selected"),
        )
    ]
    assert requests is not None
    first_request = requests[0]
    assert first_request.kwargs["json"]["value"] == 2

    mock_aioresponse.requests.clear()


async def test_set_return_to_schedule_already_in_schedule(
    aiohttp_session: aiohttp.ClientSession, mock_aioresponse: aioresponses
) -> None:
    """Test returning to schedule."""
    nexia = NexiaHome(aiohttp_session)
    devices_json = json.loads(await load_fixture("xl1050.json"))
    nexia.update_from_json(devices_json)

    thermostat = nexia.get_thermostat_by_id(4122267)
    zone = thermostat.get_zone_by_id(84398305)

    devices = _extract_devices_from_houses_json(devices_json)
    children = extract_children_from_devices_json(devices)
    zone_data = find_dict_with_keyvalue_in_json(children[0]["zones"], "id", 84398305)

    mock_aioresponse.post(
        "https://www.mynexia.com/mobile/xxl_zones/84398305/return_to_schedule",
        payload={"result": zone_data},
    )
    await zone.call_return_to_schedule()

    assert not mock_aioresponse.requests  # already in schedule


async def test_set_return_to_schedule_from_hold(
    aiohttp_session: aiohttp.ClientSession, mock_aioresponse: aioresponses
) -> None:
    """Test returning to schedule."""
    nexia = NexiaHome(aiohttp_session)
    devices_json = json.loads(await load_fixture("xl1050.json"))
    nexia.update_from_json(devices_json)

    thermostat = nexia.get_thermostat_by_id(4122267)
    zone = thermostat.get_zone_by_id(84398314)

    devices = _extract_devices_from_houses_json(devices_json)
    children = extract_children_from_devices_json(devices)
    zone_data = find_dict_with_keyvalue_in_json(children[0]["zones"], "id", 84398314)

    mock_aioresponse.post(
        "https://www.mynexia.com/mobile/xxl_zones/84398314/run_mode",
        payload={"result": zone_data},
    )
    await zone.call_return_to_schedule()
    requests = mock_aioresponse.requests[
        (
            "POST",
            URL("https://www.mynexia.com/mobile/xxl_zones/84398314/run_mode"),
        )
    ]
    assert requests is not None
    first_request = requests[0]
    assert first_request.kwargs["json"] == {"value": "run_schedule"}


async def test_set_return_to_schedule_xl824(
    aiohttp_session: aiohttp.ClientSession, mock_aioresponse: aioresponses
) -> None:
    """Test returning to schedule with xl824."""
    nexia = NexiaHome(aiohttp_session)
    devices_json = json.loads(await load_fixture("xl824.json"))
    nexia.update_from_json(devices_json)

    thermostat = nexia.get_thermostat_by_id(1841910)
    zone = thermostat.get_zone_by_id(83128724)

    devices = _extract_devices_from_houses_json(devices_json)
    children = extract_children_from_devices_json(devices)
    zone_data = find_dict_with_keyvalue_in_json(children[0]["zones"], "id", 83128724)

    mock_aioresponse.post(
        "https://www.mynexia.com/mobile/xxl_zones/83128724/run_mode",
        payload={"result": zone_data},
    )
    await zone.call_return_to_schedule()
    requests = mock_aioresponse.requests[
        (
            "POST",
            URL("https://www.mynexia.com/mobile/xxl_zones/83128724/run_mode"),
        )
    ]
    assert requests is not None
    first_request = requests[0]
    assert first_request.kwargs["json"] == {"value": "run_schedule"}


async def test_set_return_to_schedule_single_zone_xl1050(
    aiohttp_session: aiohttp.ClientSession, mock_aioresponse: aioresponses
) -> None:
    """Test returning to schedule with xl1050 single zone."""
    nexia = NexiaHome(aiohttp_session)
    devices_json = json.loads(await load_fixture("single_zone_xl1050.json"))
    nexia.update_from_json(devices_json)

    thermostat = nexia.get_thermostat_by_id(345678)
    zone = thermostat.get_zone_by_id(234567)

    devices = _extract_devices_from_houses_json(devices_json)
    children = extract_children_from_devices_json(devices)
    zone_data = find_dict_with_keyvalue_in_json(children[0]["zones"], "id", 234567)

    mock_aioresponse.post(
        "https://www.mynexia.com/mobile/xxl_zones/234567/return_to_schedule",
        payload={"result": zone_data},
    )
    await zone.call_return_to_schedule()
    requests = mock_aioresponse.requests[
        (
            "POST",
            URL("https://www.mynexia.com/mobile/xxl_zones/234567/return_to_schedule"),
        )
    ]
    assert requests is not None
    first_request = requests[0]
    assert first_request.kwargs["json"] == {}


async def test_set_return_to_schedule_single_zone_xl624(
    aiohttp_session: aiohttp.ClientSession, mock_aioresponse: aioresponses
) -> None:
    """Test returning to schedule with xl624."""
    nexia = NexiaHome(aiohttp_session)
    devices_json = json.loads(await load_fixture("mobile_house_xl624.json"))
    nexia.update_from_json(devices_json)

    thermostat = nexia.get_thermostat_by_id(2222222)
    zone = thermostat.get_zone_by_id(88888888)

    devices = _extract_devices_from_houses_json(devices_json)
    children = extract_children_from_devices_json(devices)
    zone_data = find_dict_with_keyvalue_in_json(children[1]["zones"], "id", 88888888)

    mock_aioresponse.post(
        "https://www.mynexia.com/mobile/xxl_zones/88888888/return_to_schedule",
        payload={"result": zone_data},
    )
    await zone.call_return_to_schedule()
    requests = mock_aioresponse.requests[
        (
            "POST",
            URL("https://www.mynexia.com/mobile/xxl_zones/88888888/return_to_schedule"),
        )
    ]
    assert requests is not None
    first_request = requests[0]
    assert first_request.kwargs["json"] == {}


async def test_set_permanent_hold(
    aiohttp_session: aiohttp.ClientSession, mock_aioresponse: aioresponses
) -> None:
    """Test returning to schedule."""
    nexia = NexiaHome(aiohttp_session)
    devices_json = json.loads(await load_fixture("xl1050.json"))
    nexia.update_from_json(devices_json)

    thermostat = nexia.get_thermostat_by_id(4122267)
    zone = thermostat.get_zone_by_id(84398305)

    devices = _extract_devices_from_houses_json(devices_json)
    children = extract_children_from_devices_json(devices)
    zone_data = find_dict_with_keyvalue_in_json(children[0]["zones"], "id", 84398305)

    mock_aioresponse.post(
        "https://www.mynexia.com/mobile/xxl_zones/84398305/run_mode",
        payload={"result": zone_data},
    )
    await zone.call_permanent_hold()

    requests = mock_aioresponse.requests[
        (
            "POST",
            URL("https://www.mynexia.com/mobile/xxl_zones/84398305/run_mode"),
        )
    ]
    assert requests is not None
    first_request = requests[0]
    assert first_request.kwargs["json"] == {
        "value": "permanent_hold",
    }


async def test_set_zone_mode(
    aiohttp_session: aiohttp.ClientSession, mock_aioresponse: aioresponses
) -> None:
    """Test setting zone mode."""
    nexia = NexiaHome(aiohttp_session)
    devices_json = json.loads(await load_fixture("xl1050.json"))
    nexia.update_from_json(devices_json)

    thermostat = nexia.get_thermostat_by_id(4122267)
    zone = thermostat.get_zone_by_id(84398305)

    devices = _extract_devices_from_houses_json(devices_json)
    children = extract_children_from_devices_json(devices)
    zone_data = find_dict_with_keyvalue_in_json(children[0]["zones"], "id", 84398305)

    mock_aioresponse.post(
        "https://www.mynexia.com/mobile/xxl_zones/84398305/zone_mode",
        payload={"result": zone_data},
    )
    await zone.set_mode("AUTO")

    requests = mock_aioresponse.requests[
        (
            "POST",
            URL("https://www.mynexia.com/mobile/xxl_zones/84398305/zone_mode"),
        )
    ]
    assert requests is not None
    first_request = requests[0]
    assert first_request.kwargs["json"] == {
        "value": "AUTO",
    }


async def test_set_perm_hold_ux360(
    aiohttp_session: aiohttp.ClientSession, mock_aioresponse: aioresponses
) -> None:
    """Test perm hold for a ux360."""
    nexia = NexiaHome(aiohttp_session)
    devices_json = json.loads(await load_fixture("ux360.json"))
    nexia.update_from_json(devices_json)

    thermostat = nexia.get_thermostat_by_id("123456")
    zone = thermostat.get_zone_by_id(1)

    devices = _extract_devices_from_houses_json(devices_json)
    children = extract_children_from_devices_json(devices)
    zone_data = find_dict_with_keyvalue_in_json(children[0]["zones"], "id", 1)

    assert zone.is_in_permanent_hold() is False

    await zone.call_return_to_schedule()

    mock_aioresponse.post(
        "https://www.mynexia.com/mobile/diagnostics/thermostats/123456/run_mode/1",
        payload={"result": zone_data},
    )
    await zone.call_permanent_hold()

    requests = mock_aioresponse.requests[
        (
            "POST",
            URL(
                "https://www.mynexia.com/mobile/diagnostics/thermostats/123456/run_mode/1"
            ),
        )
    ]
    assert requests is not None
    first_request = requests[0]
    assert first_request.kwargs["json"] == {"value": "hold"}


async def test_set_fan_mode_ux360(
    aiohttp_session: aiohttp.ClientSession, mock_aioresponse: aioresponses
) -> None:
    """Test fan mode on a ux360."""
    nexia = NexiaHome(aiohttp_session)
    devices_json = json.loads(await load_fixture("ux360.json"))
    nexia.update_from_json(devices_json)

    thermostat = nexia.get_thermostat_by_id("123456")

    devices = _extract_devices_from_houses_json(devices_json)

    mock_aioresponse.post(
        "https://www.mynexia.com/mobile/diagnostics/thermostats/123456/fan_mode",
        payload={"result": devices[0]},
    )
    await thermostat.set_fan_mode("Circulate")

    requests = mock_aioresponse.requests[
        (
            "POST",
            URL(
                "https://www.mynexia.com/mobile/diagnostics/thermostats/123456/fan_mode"
            ),
        )
    ]
    assert requests is not None
    first_request = requests[0]
    assert first_request.kwargs["json"] == {"value": "circulate"}


<<<<<<< HEAD
async def test_ux360_current_state(
    aiohttp_session: aiohttp.ClientSession, mock_aioresponse: aioresponses
) -> None:
    """Test getting the state of a ux360."""
    nexia = NexiaHome(aiohttp_session)
    devices_json = json.loads(await load_fixture("ux360.json"))
    nexia.update_from_json(devices_json)

    thermostat = nexia.get_thermostat_by_id("123456")
    zone = thermostat.get_zone_by_id(1)

    assert not thermostat.has_air_cleaner()
    assert not thermostat.has_variable_fan_speed()
    assert not thermostat.has_dehumidify_support()
    assert not thermostat.has_humidify_support()
    assert (
        not thermostat.has_emergency_heat()
    )  # TODO: Emergency heat is implemented as a thermostat mode
    assert thermostat.is_blower_active()
    assert thermostat.is_online
    assert zone.is_calling()
    assert not zone.is_in_permanent_hold()
    assert zone.get_current_mode() == "HEAT"
    assert zone.get_requested_mode() == "HEAT"
    assert zone.get_presets() == [
        "Off",
        "Auto",
        "Cool",
        "Heat",
        "EM Heat",
    ]  # TODO: this looks wrong
    assert zone.get_preset() == "Heat"  # TODO: this looks wrong
    assert zone.get_status() == "heating"
    assert zone.get_setpoint_status() == "Run Schedule - Heat"  # TODO: this looks wrong
    assert zone.get_cooling_setpoint() == 73
    assert zone.get_heating_setpoint() == 70
    assert zone.get_name() == "Zone 1"
=======
async def test_resettable_single_shot() -> None:
    """Test class SingleShot."""
    loop = asyncio.get_running_loop()
    delayed_call = AsyncMock()
    single_shot = SingleShot(loop, 0.01, delayed_call)

    # Fire once.
    single_shot.reset_delayed_action_trigger()
    assert delayed_call.call_count == 0
    assert single_shot.action_pending() is True

    # Fire again while pending.
    single_shot.reset_delayed_action_trigger()
    assert delayed_call.call_count == 0
    assert single_shot.action_pending() is True

    # Wait some time to run.
    await asyncio.sleep(0.02)
    assert delayed_call.call_count == 1
    assert single_shot.action_pending() is False

    # Fire again, then exercise shutdown path.
    single_shot.reset_delayed_action_trigger()
    assert delayed_call.call_count == 1
    assert single_shot.action_pending() is True
    single_shot.async_shutdown()
    single_shot.reset_delayed_action_trigger()
    assert delayed_call.call_count == 1
    assert single_shot.action_pending() is False


@patch.object(NexiaThermostatZone, "select_room_iq_sensors")
async def test_sensor_multi_select(aiohttp_session: aiohttp.ClientSession) -> None:
    """Test class NexiaRoomIQHarmonizer."""
    nexia = NexiaHome(aiohttp_session)
    devices_json = json.loads(await load_fixture("sensors_xl1050_house.json"))
    nexia.update_from_json(devices_json)

    assert nexia.get_thermostat_ids() == [5378307]
    thermostat = nexia.get_thermostat_by_id(5378307)

    assert thermostat.get_zone_ids() == [85034552]
    zone = thermostat.get_zone_by_id(85034552)
    async_request_refetch = AsyncMock()
    signal_updated = MagicMock()
    harm = NexiaRoomIQHarmonizer(zone, async_request_refetch, signal_updated, 0.01)

    # Sensors start out included.
    assert harm.selected_sensor_ids == {17687546, 17687549}
    assert harm.request_pending() is False

    # Exclude one sensor.
    harm.trigger_remove_sensor(17687546)
    assert harm.selected_sensor_ids == {17687549}
    assert harm.request_pending() is True

    # Exclude the other, an invalid combination.
    harm.trigger_remove_sensor(17687549)
    assert len(harm.selected_sensor_ids) == 0
    assert signal_updated.call_count == 0
    assert harm.request_pending() is True

    # Wait some time to run no selected sensor case.
    await asyncio.sleep(0.02)
    assert signal_updated.call_count == 1
    assert harm.request_pending() is False

    # Exclude a sensor.
    harm.trigger_remove_sensor(17687549)
    assert harm.selected_sensor_ids == {17687546}
    assert signal_updated.call_count == 1
    assert harm.request_pending() is True

    # Wait some time to run normal selected sensor case.
    assert async_request_refetch.call_count == 0
    await asyncio.sleep(0.02)
    assert async_request_refetch.call_count == 1
    assert signal_updated.call_count == 2
    assert harm.request_pending() is False

    # Include one again, then exercise shutdown path.
    harm.trigger_add_sensor(17687549)
    assert harm.selected_sensor_ids == {17687546, 17687549}
    assert signal_updated.call_count == 2
    assert harm.request_pending() is True
    await harm.async_shutdown()
    assert signal_updated.call_count == 3
    assert harm.request_pending() is False
    await asyncio.sleep(0.02)
    assert async_request_refetch.call_count == 1
    assert signal_updated.call_count == 3
>>>>>>> 50931554
<|MERGE_RESOLUTION|>--- conflicted
+++ resolved
@@ -1856,7 +1856,6 @@
     assert first_request.kwargs["json"] == {"value": "circulate"}
 
 
-<<<<<<< HEAD
 async def test_ux360_current_state(
     aiohttp_session: aiohttp.ClientSession, mock_aioresponse: aioresponses
 ) -> None:
@@ -1894,7 +1893,8 @@
     assert zone.get_cooling_setpoint() == 73
     assert zone.get_heating_setpoint() == 70
     assert zone.get_name() == "Zone 1"
-=======
+    
+    
 async def test_resettable_single_shot() -> None:
     """Test class SingleShot."""
     loop = asyncio.get_running_loop()
@@ -1985,5 +1985,4 @@
     assert harm.request_pending() is False
     await asyncio.sleep(0.02)
     assert async_request_refetch.call_count == 1
-    assert signal_updated.call_count == 3
->>>>>>> 50931554
+    assert signal_updated.call_count == 3