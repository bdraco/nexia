"""Tests for Nexia Home."""

import asyncio
import json
import os
from os.path import dirname
<<<<<<< HEAD
from unittest.mock import AsyncMock
=======
from pathlib import Path
>>>>>>> 8db34e8a

import aiohttp
import pytest
from aioresponses import aioresponses

from nexia.home import (
    LoginFailedException,
    NexiaHome,
    _extract_devices_from_houses_json,
)
from nexia.thermostat import NexiaThermostat

pytestmark = pytest.mark.asyncio


@pytest.fixture
def mock_aioresponse():
    with aioresponses() as m:
        yield m


@pytest.fixture(name="aiohttp_session")
async def aiohttp_session():
    """Mock session."""
    session = aiohttp.ClientSession()
    yield session
    await session.close()


def _load_fixture(filename):
    """Load a fixture."""
    test_dir = dirname(__file__)

    path = os.path.join(test_dir, "fixtures", filename)
    with open(path) as fptr:
        return fptr.read()


async def load_fixture(filename):
    """Load a fixture."""
    loop = asyncio.get_running_loop()
    return await loop.run_in_executor(None, _load_fixture, filename)


async def test_login(
    aiohttp_session: aiohttp.ClientSession, mock_aioresponse: aioresponses
) -> None:
    """Test login sequence."""
    persist_file = Path("nexia_config_test.conf")
    nexia = NexiaHome(aiohttp_session, state_file=persist_file)

    mock_aioresponse.post(
        "https://www.mynexia.com/mobile/accounts/sign_in",
        status=206,
        body="no good",
    )
    with pytest.raises(
        ValueError,
        match="Failed to login\nno good",
    ):
        await nexia.login()

    forgot_password_url = "https://www.mynexia.com/account/forgotten_credentials"
    mock_aioresponse.post(
        "https://www.mynexia.com/mobile/accounts/sign_in",
        status=307,
        headers={aiohttp.hdrs.LOCATION: forgot_password_url},
    )
    mock_aioresponse.get(
        forgot_password_url,
    )
    with pytest.raises(
        LoginFailedException,
        match=f"Failed to login, getting redirected to {forgot_password_url}"
        f". Try to login manually on the website.",
    ):
        await nexia.login()

    mock_aioresponse.post(
        "https://www.mynexia.com/mobile/accounts/sign_in",
        payload={
            "success": True,
            "error": None,
            "result": {
                "mobile_id": 5400000,
                "api_key": "10654c0be00000000000000000000000",
                "setup_step": "done",
                "locale": "en_us",
            },
        },
    )
    mock_aioresponse.post(
        "https://www.mynexia.com/mobile/session",
        body=await load_fixture("mobile_session.json"),
    )
    await nexia.login()

    mock_aioresponse.get(
        "https://www.mynexia.com/mobile/houses/2582941",
        status=304,
    )
    assert await nexia.update() is None

    mock_aioresponse.get(
        "https://www.mynexia.com/mobile/houses/2582941",
        status=208,
        body="failing text",
    )
    with pytest.raises(
        ValueError,
        match="Unexpected http status while fetching house JSON\nfailing text",
    ):
        await nexia.update()

    mock_aioresponse.get(
        "https://www.mynexia.com/mobile/houses/2582941",
    )
    with pytest.raises(
        ValueError,
        match="Nothing in the JSON",
    ):
        await nexia.update()

    mock_aioresponse.get(
        "https://www.mynexia.com/mobile/houses/2582941",
        body=await load_fixture("mobile_houses_123456.json"),
    )
    assert await nexia.update() is not None

    mock_aioresponse.get(
        "https://www.mynexia.com/mobile/phones",
        body=await load_fixture("mobile_phones_response.json"),
    )
    assert await nexia.get_phone_ids() == [5488863]

    assert nexia.get_thermostat_ids() == [2059661, 2059676, 2293892, 2059652]
    thermostat = nexia.get_thermostat_by_id(2059661)
    assert thermostat.get_zone_ids() == [83261002, 83261005, 83261008, 83261011]
    zone = thermostat.get_zone_by_id(83261002)

    mock_aioresponse.post(
        "https://www.mynexia.com/mobile/xxl_zones/83261002/setpoints",
        body=await load_fixture("zone_response.json"),
    )
    await zone.set_heat_cool_temp(69.0, 78.0)

    assert persist_file.exists() is True
    persist_file.unlink()
    assert persist_file.exists() is False


async def test_update(aiohttp_session: aiohttp.ClientSession) -> None:
    nexia = NexiaHome(aiohttp_session)
    devices_json = json.loads(await load_fixture("mobile_houses_123456.json"))
    nexia.update_from_json(devices_json)
    thermostat = nexia.get_thermostat_by_id(2059661)
    zone_ids = thermostat.get_zone_ids()
    assert zone_ids == [83261002, 83261005, 83261008, 83261011]
    nexia.update_from_json(devices_json)
    zone_ids = thermostat.get_zone_ids()
    assert zone_ids == [83261002, 83261005, 83261008, 83261011]
    nexia.update_from_json(devices_json)


async def test_idle_thermo(aiohttp_session: aiohttp.ClientSession) -> None:
    """Get methods for an idle thermostat."""
    nexia = NexiaHome(aiohttp_session)
    devices_json = json.loads(await load_fixture("mobile_houses_123456.json"))
    nexia.update_from_json(devices_json)

    thermostat = nexia.get_thermostat_by_id(2059661)

    assert thermostat.get_model() == "XL1050"
    assert thermostat.get_firmware() == "5.9.1"
    assert thermostat.get_dev_build_number() == "1581321824"
    assert thermostat.get_device_id() == "000000"
    assert thermostat.get_type() == "XL1050"
    assert thermostat.get_name() == "Downstairs East Wing"
    assert thermostat.get_deadband() == 3
    assert thermostat.get_setpoint_limits() == (55, 99)
    assert thermostat.get_variable_fan_speed_limits() == (0.35, 1.0)
    assert thermostat.get_unit() == "F"
    assert thermostat.get_humidity_setpoint_limits() == (0.10, 0.65)
    assert thermostat.get_fan_mode(), "Auto"
    assert thermostat.get_fan_modes() == ["Auto", "On", "Circulate"]
    assert thermostat.get_outdoor_temperature() == 88.0
    assert thermostat.get_relative_humidity() == 0.36
    assert thermostat.get_current_compressor_speed() == 0.0
    assert thermostat.get_requested_compressor_speed() == 0.0
    assert thermostat.get_fan_speed_setpoint() == 0.35
    assert thermostat.get_dehumidify_setpoint() == 0.50
    assert thermostat.has_dehumidify_support() is True
    assert thermostat.has_dehumidify_support() is True
    assert thermostat.has_emergency_heat() is False
    assert thermostat.get_system_status() == "System Idle"
    assert thermostat.has_air_cleaner() is True
    assert thermostat.get_air_cleaner_mode() == "auto"
    assert thermostat.is_blower_active() is False

    zone_ids = thermostat.get_zone_ids()
    assert zone_ids == [83261002, 83261005, 83261008, 83261011]


async def test_idle_thermo_issue_33758(mock_aioresponse: aioresponses) -> None:
    """Get methods for an idle thermostat."""
    aiohttp_session = aiohttp.ClientSession()
    nexia = NexiaHome(aiohttp_session)
    devices_json = json.loads(await load_fixture("mobile_house_issue_33758.json"))
    nexia.update_from_json(devices_json)

    thermostat: NexiaThermostat = nexia.get_thermostat_by_id(12345678)

    assert thermostat.get_model() == "XL1050"
    assert thermostat.get_firmware() == "5.9.1"
    assert thermostat.get_dev_build_number() == "1581321824"
    assert thermostat.get_device_id() == "xxxxxx"
    assert thermostat.get_type() == "XL1050"
    assert thermostat.get_name() == "Thermostat"
    assert thermostat.get_deadband() == 3
    assert thermostat.get_setpoint_limits() == (55, 99)
    assert thermostat.get_variable_fan_speed_limits() == (0.35, 1.0)
    assert thermostat.get_unit() == "F"
    assert thermostat.get_humidity_setpoint_limits() == (0.10, 0.65)
    assert thermostat.get_fan_mode() == "Auto"
    assert thermostat.get_fan_modes() == ["Auto", "On", "Circulate"]
    assert thermostat.get_outdoor_temperature() == 55.0
    assert thermostat.get_relative_humidity() == 0.43
    assert thermostat.get_current_compressor_speed() == 0.0
    assert thermostat.get_requested_compressor_speed() == 0.0
    assert thermostat.get_fan_speed_setpoint() == 1
    assert thermostat.get_dehumidify_setpoint() == 0.55
    assert thermostat.has_dehumidify_support() is True
    assert thermostat.has_humidify_support() is True
    assert thermostat.has_emergency_heat() is True
    assert thermostat.is_emergency_heat_active() is False
    assert thermostat.get_system_status() == "System Idle"
    assert thermostat.has_air_cleaner() is True
    assert thermostat.get_air_cleaner_mode() == "auto"
    assert thermostat.is_blower_active() is False

    devices = _extract_devices_from_houses_json(devices_json)
    mock_aioresponse.post(
        "https://www.mynexia.com/mobile/xxl_thermostats/12345678/emergency_heat",
        payload={"result": devices[0]},
    )
    await thermostat.set_emergency_heat(True)

    mock_aioresponse.post(
        "https://www.mynexia.com/mobile/xxl_thermostats/12345678/emergency_heat",
        payload={"result": devices[0]},
    )
    await thermostat.set_emergency_heat(False)

    zone_ids = thermostat.get_zone_ids()
    assert zone_ids == [12345678]
    await aiohttp_session.close()


async def test_idle_thermo_issue_33968_thermostat_1690380(
    aiohttp_session: aiohttp.ClientSession,
) -> None:
    """Get methods for a cooling thermostat."""
    nexia = NexiaHome(aiohttp_session)
    devices_json = json.loads(await load_fixture("mobile_house_issue_33968.json"))
    nexia.update_from_json(devices_json)

    thermostat_ids = nexia.get_thermostat_ids()
    assert thermostat_ids == [1690380]

    thermostat = nexia.get_thermostat_by_id(1690380)

    zone_ids = thermostat.get_zone_ids()
    assert zone_ids == [83037337, 83037340, 83037343]

    assert thermostat.get_model() == "XL1050"
    assert thermostat.get_firmware() == "5.9.1"
    assert thermostat.get_dev_build_number() == "1581321824"
    assert thermostat.get_device_id() == "removed"
    assert thermostat.get_type() == "XL1050"
    assert thermostat.get_name() == "Thermostat"
    assert thermostat.get_deadband() == 3
    assert thermostat.get_setpoint_limits() == (55, 99)
    assert thermostat.get_variable_fan_speed_limits() == (0.35, 1.0)
    assert thermostat.get_unit() == "F"
    assert thermostat.get_humidity_setpoint_limits() == (0.10, 0.65)
    assert thermostat.get_fan_mode() == "Auto"
    assert thermostat.get_fan_modes() == ["Auto", "On", "Circulate"]
    assert thermostat.get_outdoor_temperature() == 80.0
    assert thermostat.get_relative_humidity() == 0.55
    assert thermostat.get_current_compressor_speed() == 0.41
    assert thermostat.get_requested_compressor_speed() == 0.41
    assert thermostat.get_fan_speed_setpoint() == 0.5
    assert thermostat.get_dehumidify_setpoint() == 0.55
    assert thermostat.has_dehumidify_support() is True
    assert thermostat.has_humidify_support() is False
    assert thermostat.has_emergency_heat() is True
    assert thermostat.is_emergency_heat_active() is False
    assert thermostat.get_system_status() == "Cooling"
    assert thermostat.has_air_cleaner() is True
    assert thermostat.get_air_cleaner_mode() == "auto"
    assert thermostat.is_blower_active() is True


async def test_active_thermo(aiohttp_session):
    """Get methods for an active thermostat."""
    nexia = NexiaHome(aiohttp_session)
    devices_json = json.loads(await load_fixture("mobile_houses_123456.json"))
    nexia.update_from_json(devices_json)

    thermostat = nexia.get_thermostat_by_id(2293892)

    assert thermostat.get_model() == "XL1050"
    assert thermostat.get_firmware() == "5.9.1"
    assert thermostat.get_dev_build_number() == "1581321824"
    assert thermostat.get_device_id() == "0281B02C"
    assert thermostat.get_type() == "XL1050"
    assert thermostat.get_name() == "Master Suite"
    assert thermostat.get_deadband() == 3
    assert thermostat.get_setpoint_limits() == (55, 99)
    assert thermostat.get_variable_fan_speed_limits() == (0.35, 1.0)
    assert thermostat.get_unit() == "F"
    assert thermostat.get_humidity_setpoint_limits() == (0.10, 0.65)
    assert thermostat.get_fan_mode() == "Auto"
    assert thermostat.get_fan_modes() == ["Auto", "On", "Circulate"]
    assert thermostat.get_outdoor_temperature() == 87.0
    assert thermostat.get_relative_humidity() is None
    assert thermostat.get_current_compressor_speed() == 0.69
    assert thermostat.get_requested_compressor_speed() == 0.69
    assert thermostat.get_fan_speed_setpoint() == 0.35
    assert thermostat.get_dehumidify_setpoint() == 0.45
    assert thermostat.has_dehumidify_support() is True
    assert thermostat.has_humidify_support() is False
    assert thermostat.has_emergency_heat() is False
    assert thermostat.get_system_status() == "Cooling"
    assert thermostat.has_air_cleaner() is True
    assert thermostat.get_air_cleaner_mode() == "auto"
    assert thermostat.is_blower_active() is True

    zone_ids = thermostat.get_zone_ids()
    assert zone_ids == [83394133, 83394130, 83394136, 83394127, 83394139]


@pytest.mark.skip(reason="not yet supported")
async def test_xl624(aiohttp_session):
    """Get methods for an xl624 thermostat."""
    nexia = NexiaHome(aiohttp_session)
    devices_json = json.loads(await load_fixture("mobile_house_xl624.json"))
    nexia.update_from_json(devices_json)

    thermostat_ids = nexia.get_thermostat_ids()
    assert thermostat_ids == [2222222, 3333333]
    thermostat = nexia.get_thermostat_by_id(1111111)

    assert thermostat.get_model() is None
    assert thermostat.get_firmware() == "2.8"
    assert thermostat.get_dev_build_number() == "0603340208"
    assert thermostat.get_device_id() is None
    assert thermostat.get_type() is None
    assert thermostat.get_name() == "Downstairs Hall"
    assert thermostat.get_deadband() == 3
    assert thermostat.get_setpoint_limits() == (55, 99)
    assert thermostat.has_variable_fan_speed() is False
    assert thermostat.get_unit() == "F"
    assert thermostat.get_humidity_setpoint_limits() == (0.10, 0.65)
    assert thermostat.get_fan_mode() == "Auto"
    assert thermostat.get_fan_modes() == ["Auto", "On", "Cycler"]
    assert thermostat.get_current_compressor_speed() == 0.0
    assert thermostat.get_requested_compressor_speed() == 0.0
    assert thermostat.has_dehumidify_support() is False
    assert thermostat.has_humidify_support() is False
    assert thermostat.has_emergency_heat() is False
    assert thermostat.get_system_status() == "System Idle"
    assert thermostat.has_air_cleaner() is False
    assert thermostat.is_blower_active() is False

    zone_ids = thermostat.get_zone_ids()
    assert zone_ids == [12345678]


async def test_xl824_1(aiohttp_session):
    """Get methods for an xl824 thermostat."""
    nexia = NexiaHome(aiohttp_session)
    devices_json = json.loads(await load_fixture("mobile_house_xl624.json"))
    nexia.update_from_json(devices_json)

    thermostat_ids = nexia.get_thermostat_ids()
    assert thermostat_ids == [2222222, 3333333]
    thermostat = nexia.get_thermostat_by_id(2222222)

    assert thermostat.get_model() == "XL824"
    assert thermostat.get_firmware() == "5.9.1"
    assert thermostat.get_dev_build_number() == "1581314625"
    assert thermostat.get_device_id() == "0167CA48"
    assert thermostat.get_type() == "XL824"
    assert thermostat.get_name() == "Family Room"
    assert thermostat.get_deadband() == 3
    assert thermostat.get_setpoint_limits() == (55, 99)
    assert thermostat.has_variable_fan_speed() is True
    assert thermostat.get_unit() == "F"
    assert thermostat.get_humidity_setpoint_limits() == (0.10, 0.65)
    assert thermostat.get_fan_mode() == "Circulate"
    assert thermostat.get_fan_modes() == ["Auto", "On", "Circulate"]
    assert thermostat.get_current_compressor_speed() == 0.0
    assert thermostat.get_requested_compressor_speed() == 0.0
    assert thermostat.has_dehumidify_support() is True
    assert thermostat.has_humidify_support() is False
    assert thermostat.has_emergency_heat() is False
    assert thermostat.get_system_status() == "System Idle"
    assert thermostat.has_air_cleaner() is True
    assert thermostat.is_blower_active() is False

    zone_ids = thermostat.get_zone_ids()
    assert zone_ids == [88888888]


async def test_xl824_2(aiohttp_session: aiohttp.ClientSession) -> None:
    """Get methods for an xl824 thermostat."""
    nexia = NexiaHome(aiohttp_session)
    devices_json = json.loads(await load_fixture("mobile_house_xl624.json"))
    nexia.update_from_json(devices_json)

    thermostat_ids = nexia.get_thermostat_ids()
    assert thermostat_ids == [2222222, 3333333]
    thermostat = nexia.get_thermostat_by_id(3333333)

    assert thermostat.get_model() == "XL824"
    assert thermostat.get_firmware() == "5.9.1"
    assert thermostat.get_dev_build_number() == "1581314625"
    assert thermostat.get_device_id() == "01573380"
    assert thermostat.get_type() == "XL824"
    assert thermostat.get_name() == "Upstairs"
    assert thermostat.get_deadband() == 3
    assert thermostat.get_setpoint_limits() == (55, 99)
    assert thermostat.has_variable_fan_speed() is True
    assert thermostat.get_unit() == "F"
    assert thermostat.get_humidity_setpoint_limits() == (0.10, 0.65)
    assert thermostat.get_fan_mode() == "Circulate"
    assert thermostat.get_fan_modes() == ["Auto", "On", "Circulate"]
    assert thermostat.get_current_compressor_speed() == 0.0
    assert thermostat.get_requested_compressor_speed() == 0.0
    assert thermostat.has_dehumidify_support() is True
    assert thermostat.has_humidify_support() is False
    assert thermostat.has_emergency_heat() is False
    assert thermostat.get_system_status() == "System Idle"
    assert thermostat.has_air_cleaner() is True
    assert thermostat.is_blower_active() is False

    zone_ids = thermostat.get_zone_ids()
    assert zone_ids == [99999999]


async def test_basic(aiohttp_session):
    """Basic tests for NexiaHome."""
    nexia = NexiaHome(aiohttp_session)
    devices_json = json.loads(await load_fixture("mobile_houses_123456.json"))
    nexia.update_from_json(devices_json)

    assert nexia.get_name() == "Hidden"
    thermostat_ids = nexia.get_thermostat_ids()
    assert thermostat_ids == [2059661, 2059676, 2293892, 2059652]


async def test_basic_issue_33758(aiohttp_session):
    """Basic tests for NexiaHome."""
    nexia = NexiaHome(aiohttp_session)
    devices_json = json.loads(await load_fixture("mobile_house_issue_33758.json"))
    nexia.update_from_json(devices_json)

    assert nexia.get_name() == "Hidden"
    thermostat_ids = nexia.get_thermostat_ids()
    assert thermostat_ids == [12345678]


async def test_zone_issue_33968_zone_83037337(aiohttp_session):
    """Tests for nexia thermostat zone that is cooling."""
    nexia = NexiaHome(aiohttp_session)
    devices_json = json.loads(await load_fixture("mobile_house_issue_33968.json"))
    nexia.update_from_json(devices_json)

    thermostat = nexia.get_thermostat_by_id(1690380)
    zone = thermostat.get_zone_by_id(83037337)

    assert zone.thermostat == thermostat

    assert zone.get_name() == "Family Room"
    assert zone.get_cooling_setpoint() == 77
    assert zone.get_heating_setpoint() == 74
    assert zone.get_current_mode() == "COOL"
    assert zone.get_requested_mode() == "COOL"
    assert zone.get_presets() == ["None", "Home", "Away", "Sleep"]
    assert zone.get_preset() == "None"
    assert zone.get_status() == "Damper Closed"
    assert zone.get_setpoint_status() == "Permanent Hold"
    assert zone.is_calling() is False
    assert zone.is_in_permanent_hold() is True


async def test_zone_issue_33968_zone_83037340(aiohttp_session):
    """Tests for nexia thermostat zone that is cooling."""
    nexia = NexiaHome(aiohttp_session)
    devices_json = json.loads(await load_fixture("mobile_house_issue_33968.json"))
    nexia.update_from_json(devices_json)

    thermostat = nexia.get_thermostat_by_id(1690380)
    zone = thermostat.get_zone_by_id(83037340)

    assert zone.thermostat == thermostat

    assert zone.get_name() == "Office"
    assert zone.get_cooling_setpoint() == 77
    assert zone.get_heating_setpoint() == 74
    assert zone.get_current_mode() == "COOL"
    assert zone.get_requested_mode() == "COOL"
    assert zone.get_presets() == ["None", "Home", "Away", "Sleep"]
    assert zone.get_preset() == "None"
    assert zone.get_status() == "Damper Open"
    assert zone.get_setpoint_status() == "Permanent Hold"
    assert zone.is_calling() is True
    assert zone.is_in_permanent_hold() is True


async def test_zone_issue_33968_zone_83037343(
    aiohttp_session: aiohttp.ClientSession,
) -> None:
    """Tests for nexia thermostat zone that is cooling."""
    nexia = NexiaHome(aiohttp_session)
    devices_json = json.loads(await load_fixture("mobile_house_issue_33968.json"))
    nexia.update_from_json(devices_json)

    thermostat = nexia.get_thermostat_by_id(1690380)
    zone = thermostat.get_zone_by_id(83037343)

    assert zone.thermostat == thermostat

    assert zone.get_name() == "Master"
    assert zone.get_cooling_setpoint() == 77
    assert zone.get_heating_setpoint() == 68
    assert zone.get_current_mode() == "COOL"
    assert zone.get_requested_mode() == "COOL"
    assert zone.get_presets() == ["None", "Home", "Away", "Sleep"]
    assert zone.get_preset() == "None"
    assert zone.get_status() == "Damper Open"
    assert zone.get_setpoint_status() == "Permanent Hold"
    assert zone.is_calling() is True
    assert zone.is_in_permanent_hold() is True


async def test_zone_issue_33758(aiohttp_session: aiohttp.ClientSession) -> None:
    """Tests for nexia thermostat zone relieving air."""
    nexia = NexiaHome(aiohttp_session)
    devices_json = json.loads(await load_fixture("mobile_house_issue_33758.json"))
    nexia.update_from_json(devices_json)

    thermostat = nexia.get_thermostat_by_id(12345678)
    zone = thermostat.get_zone_by_id(12345678)

    assert zone.thermostat == thermostat

    assert zone.get_name() == "Thermostat NativeZone"
    assert zone.get_cooling_setpoint() == 73
    assert zone.get_heating_setpoint() == 68
    assert zone.get_current_mode() == "AUTO"
    assert zone.get_requested_mode() == "AUTO"
    assert zone.get_presets() == ["None", "Home", "Away", "Sleep"]
    assert zone.get_preset() == "None"
    assert zone.get_status() == "Idle"
    assert zone.get_setpoint_status() == "Run Schedule - None"
    assert zone.is_calling() is False
    assert zone.is_in_permanent_hold() is False


async def test_zone_relieving_air(aiohttp_session):
    """Tests for nexia thermostat zone relieving air."""
    nexia = NexiaHome(aiohttp_session)
    devices_json = json.loads(await load_fixture("mobile_houses_123456.json"))
    nexia.update_from_json(devices_json)

    thermostat = nexia.get_thermostat_by_id(2293892)
    zone = thermostat.get_zone_by_id(83394133)

    assert zone.thermostat == thermostat

    assert zone.get_name() == "Bath Closet"
    assert zone.get_cooling_setpoint() == 79
    assert zone.get_heating_setpoint() == 63
    assert zone.get_current_mode() == "AUTO"
    assert zone.get_requested_mode() == "AUTO"
    assert zone.get_presets() == ["None", "Home", "Away", "Sleep"]
    assert zone.get_preset() == "None"
    assert zone.get_status() == "Relieving Air"
    assert zone.get_setpoint_status() == "Permanent Hold"
    assert zone.is_calling() is True
    assert zone.is_in_permanent_hold() is True


async def test_zone_cooling_air(aiohttp_session):
    """Tests for nexia thermostat zone cooling."""
    nexia = NexiaHome(aiohttp_session)
    devices_json = json.loads(await load_fixture("mobile_houses_123456.json"))
    nexia.update_from_json(devices_json)

    thermostat = nexia.get_thermostat_by_id(2293892)
    zone = thermostat.get_zone_by_id(83394130)

    assert zone.get_name() == "Master"
    assert zone.get_cooling_setpoint() == 71
    assert zone.get_heating_setpoint() == 63
    assert zone.get_current_mode() == "AUTO"
    assert zone.get_requested_mode() == "AUTO"
    assert zone.get_presets() == ["None", "Home", "Away", "Sleep"]
    assert zone.get_preset() == "None"
    assert zone.get_status() == "Damper Open"
    assert zone.get_setpoint_status() == "Permanent Hold"
    assert zone.is_calling() is True
    assert zone.is_in_permanent_hold() is True


async def test_zone_idle(aiohttp_session):
    """Tests for nexia thermostat zone idle."""
    nexia = NexiaHome(aiohttp_session)
    devices_json = json.loads(await load_fixture("mobile_houses_123456.json"))
    nexia.update_from_json(devices_json)

    thermostat = nexia.get_thermostat_by_id(2059661)
    zone = thermostat.get_zone_by_id(83261002)

    assert zone.get_name() == "Living East"
    assert zone.get_cooling_setpoint() == 79
    assert zone.get_heating_setpoint() == 63
    assert zone.get_current_mode() == "AUTO"
    assert zone.get_requested_mode() == "AUTO"
    assert zone.get_presets() == ["None", "Home", "Away", "Sleep"]
    assert zone.get_preset() == "None"
    assert zone.get_status() == "Idle"
    assert zone.get_setpoint_status() == "Permanent Hold"
    assert zone.is_calling() is False
    assert zone.is_in_permanent_hold() is True


async def test_xl824_idle(aiohttp_session):
    """Tests for nexia xl824 zone idle."""
    nexia = NexiaHome(aiohttp_session)
    devices_json = json.loads(await load_fixture("mobile_house_xl624.json"))
    nexia.update_from_json(devices_json)

    thermostat_ids = nexia.get_thermostat_ids()
    assert thermostat_ids == [2222222, 3333333]
    thermostat = nexia.get_thermostat_by_id(3333333)
    zone = thermostat.get_zone_by_id(99999999)

    assert zone.get_name() == "Upstairs NativeZone"
    assert zone.get_cooling_setpoint() == 74
    assert zone.get_heating_setpoint() == 62
    assert zone.get_current_mode() == "COOL"
    assert zone.get_requested_mode() == "COOL"
    assert zone.get_presets() == ["None", "Home", "Away", "Sleep"]
    assert zone.get_preset() == "None"
    assert zone.get_status() == "Idle"
    assert zone.get_setpoint_status() == "Permanent Hold"
    assert zone.is_calling() is False
    assert zone.is_in_permanent_hold() is True


async def test_single_zone(aiohttp_session: aiohttp.ClientSession) -> None:
    """Test thermostat with only a single (Native) zone."""
    nexia = NexiaHome(aiohttp_session)
    devices_json = json.loads(await load_fixture("single_zone_xl1050.json"))
    nexia.update_from_json(devices_json)

    thermostat_ids = nexia.get_thermostat_ids()
    assert thermostat_ids == [345678]
    thermostat = nexia.get_thermostat_by_id(345678)
    zone = thermostat.get_zone_by_id(234567)

    assert zone.get_name() == "Thermostat 1 NativeZone"
    assert zone.get_cooling_setpoint() == 73
    assert zone.get_heating_setpoint() == 68
    assert zone.get_current_mode() == "AUTO"
    assert zone.get_requested_mode() == "AUTO"
    assert zone.get_presets() == ["None", "Home", "Away", "Sleep"]
    assert zone.get_preset() == "None"
    assert zone.get_status() == "Idle"
    assert zone.get_setpoint_status() == "Permanent Hold"
    assert zone.is_calling() is True
    assert zone.is_in_permanent_hold() is True


async def test_single_zone_system_off(aiohttp_session: aiohttp.ClientSession) -> None:
    """Test thermostat with only a single (Native) zone."""
    nexia = NexiaHome(aiohttp_session)
    devices_json = json.loads(await load_fixture("single_zone_xl1050_system_off.json"))
    nexia.update_from_json(devices_json)

    thermostat_ids = nexia.get_thermostat_ids()
    assert thermostat_ids == [345678]
    thermostat = nexia.get_thermostat_by_id(345678)
    assert thermostat.get_model() == "XL1050"
    assert thermostat.get_firmware() == "5.9.3"
    assert thermostat.get_dev_build_number() == "1599485560"
    assert thermostat.get_device_id() == "028E05EC"
    assert thermostat.get_type() == "XL1050"
    assert thermostat.get_name() == "Thermostat 1"
    assert thermostat.get_deadband() == 3
    assert thermostat.get_setpoint_limits() == (55, 99)
    assert thermostat.get_variable_fan_speed_limits() == (0.35, 1.0)
    assert thermostat.get_unit() == "F"
    assert thermostat.get_humidity_setpoint_limits() == (0.10, 0.65)
    assert thermostat.get_fan_mode(), "Auto"
    assert thermostat.get_fan_modes() == ["Auto", "On", "Circulate"]
    assert thermostat.get_outdoor_temperature() == 64.0
    assert thermostat.get_relative_humidity() == 0.59
    assert thermostat.get_current_compressor_speed() == 0.0
    assert thermostat.get_requested_compressor_speed() == 0.0
    assert thermostat.get_fan_speed_setpoint() == 0.5
    assert thermostat.get_dehumidify_setpoint() == 0.50
    assert thermostat.has_dehumidify_support() is True
    assert thermostat.has_humidify_support() is False
    assert thermostat.has_emergency_heat() is True
    assert thermostat.get_system_status() == "System Off"
    assert thermostat.has_air_cleaner() is True
    assert thermostat.get_air_cleaner_mode() == "auto"
    assert thermostat.is_blower_active() is False

    zone = thermostat.get_zone_by_id(234567)

    assert zone.get_name() == "Thermostat 1 NativeZone"
    assert zone.get_cooling_setpoint() == 73
    assert zone.get_heating_setpoint() == 68
    assert zone.get_current_mode() == "AUTO"
    assert zone.get_requested_mode() == "AUTO"
    assert zone.get_presets() == ["None", "Home", "Away", "Sleep"]
    assert zone.get_preset() == "None"
    assert zone.get_status() == "Idle"
    assert zone.get_setpoint_status() == "Permanent Hold"
    assert zone.is_calling() is True
    assert zone.is_in_permanent_hold() is True


async def test_automations(
    aiohttp_session: aiohttp.ClientSession, mock_aioresponse: aioresponses
) -> None:
    """Get methods for an active thermostat."""
    nexia = NexiaHome(aiohttp_session)
    text = await load_fixture("mobile_houses_123456.json")
    devices_json = json.loads(text)
    nexia.update_from_json(devices_json)

    automation_ids = nexia.get_automation_ids()
    assert automation_ids == [
        3467876,
        3467870,
        3452469,
        3452472,
        3454776,
        3454774,
        3486078,
        3486091,
    ]

    automation_one = nexia.get_automation_by_id(3467876)

    assert automation_one.name == "Away for 12 Hours"
    assert automation_one.description == (
        "When IFTTT activates the automation Upstairs West Wing will "
        "permanently hold the heat to 62.0 and cool to 83.0 AND "
        "Downstairs East Wing will permanently hold the heat to 62.0 "
        "and cool to 83.0 AND Downstairs West Wing will permanently "
        "hold the heat to 62.0 and cool to 83.0 AND Activate the mode "
        "named 'Away 12' AND Master Suite will permanently hold the "
        "heat to 62.0 and cool to 83.0"
    )
    assert automation_one.enabled is True
    assert automation_one.automation_id == 3467876

    mock_aioresponse.post(
        "https://www.mynexia.com/mobile/automations/3467876/activate",
        payload={
            "success": True,
            "error": None,
        },
    )
    await automation_one.activate()


async def test_x850_grouped(aiohttp_session: aiohttp.ClientSession) -> None:
    """Get methods for an xl850 grouped thermostat."""
    nexia = NexiaHome(aiohttp_session)
    devices_json = json.loads(await load_fixture("grouped_xl850.json"))
    nexia.update_from_json(devices_json)

    thermostat_ids = nexia.get_thermostat_ids()
    assert thermostat_ids == [2323232]
    thermostat = nexia.get_thermostat_by_id(2323232)

    assert thermostat.get_model() == "XL850"
    assert thermostat.get_firmware() == "5.9.7"
    assert thermostat.get_dev_build_number() == "XXXXXXXXXXXXXXXXX"
    assert thermostat.get_device_id() == "XXXXXXXXXXX"
    assert thermostat.get_type() == "XL850"
    assert thermostat.get_name() == "Hallway Control"
    assert thermostat.get_deadband() == 3
    assert thermostat.get_setpoint_limits() == (55, 99)
    assert thermostat.has_variable_fan_speed() is True
    assert thermostat.get_unit() == "F"
    assert thermostat.get_humidity_setpoint_limits() == (0.10, 0.65)
    assert thermostat.get_fan_mode() == "Circulate"
    assert thermostat.get_fan_modes() == ["Auto", "On", "Circulate"]
    assert thermostat.get_current_compressor_speed() == 1.0
    assert thermostat.get_requested_compressor_speed() == 1.0
    assert thermostat.has_dehumidify_support() is True
    assert thermostat.has_humidify_support() is True
    assert thermostat.has_emergency_heat() is False
    assert thermostat.get_system_status() == "Cooling"
    assert thermostat.has_air_cleaner() is True
    assert thermostat.is_blower_active() is True

    zone_ids = thermostat.get_zone_ids()
    assert zone_ids == [343434334]
    zone = thermostat.get_zone_by_id(343434334)

    assert zone.get_name() == "Hallway Control NativeZone"
    assert zone.get_cooling_setpoint() == 75
    assert zone.get_heating_setpoint() == 68
    assert zone.get_current_mode() == "COOL"
    assert zone.get_requested_mode() == "COOL"
    assert zone.get_presets() == ["None", "Home", "Away", "Sleep"]
    assert zone.get_preset() == "None"
    assert zone.get_status() == "Idle"
    assert zone.get_setpoint_status() == "Permanent Hold"
    assert zone.is_calling() is True
    assert zone.is_in_permanent_hold() is True


async def test_issue_79891(aiohttp_session: aiohttp.ClientSession) -> None:
    """Get methods issue 79891 thermostat.

    https://github.com/home-assistant/core/issues/79891
    """
    nexia = NexiaHome(aiohttp_session)
    devices_json = json.loads(await load_fixture("issue_79891.json"))
    nexia.update_from_json(devices_json)

    thermostat_ids = nexia.get_thermostat_ids()
    assert thermostat_ids == [2473073, 2222249]

    # Thermostat 1
    thermostat = nexia.get_thermostat_by_id(2473073)
    assert thermostat.get_model() == "XL824"
    assert thermostat.get_firmware() == "5.9.6"
    assert thermostat.get_dev_build_number() == "1614575015"
    assert thermostat.get_device_id() == "01695948"
    assert thermostat.get_type() == "XL824"
    assert thermostat.get_name() == "First floor"
    assert thermostat.get_deadband() == 2
    assert thermostat.get_setpoint_limits() == (13.0, 37.0)
    assert thermostat.has_variable_fan_speed() is False
    assert thermostat.get_unit() == "C"
    assert thermostat.get_humidity_setpoint_limits() == (0.10, 0.65)
    assert thermostat.get_fan_mode() == "Auto"
    assert thermostat.get_fan_modes() == ["Auto", "On", "Circulate"]
    assert thermostat.get_current_compressor_speed() == 0
    assert thermostat.get_requested_compressor_speed() == 0
    assert thermostat.has_dehumidify_support() is True
    assert thermostat.has_humidify_support() is False
    assert thermostat.has_emergency_heat() is False
    assert thermostat.get_system_status() == "System Idle"
    assert thermostat.has_air_cleaner() is True
    assert thermostat.is_blower_active() is False

    zone_ids = thermostat.get_zone_ids()
    assert zone_ids == [83496154]
    zone = thermostat.get_zone_by_id(83496154)

    assert zone.get_name() == "First floor NativeZone"
    assert zone.get_cooling_setpoint() == 26.5
    assert zone.get_heating_setpoint() == 22.0
    assert zone.get_current_mode() == "AUTO"
    assert zone.get_requested_mode() == "AUTO"
    assert zone.get_presets() == ["None", "Home", "Away", "Sleep"]
    assert zone.get_preset() == "None"
    assert zone.get_status() == "Idle"
    assert zone.get_setpoint_status() == "Run Schedule - None"
    assert zone.is_calling() is False
    assert zone.is_in_permanent_hold() is False

    # Thermostat 2
    thermostat = nexia.get_thermostat_by_id(2222249)
    assert thermostat.get_model() == "XR724"
    assert thermostat.get_firmware() == "02.72.00"
    assert thermostat.get_dev_build_number() is None
    assert thermostat.get_device_id() == "0080E1CB6FF0"
    assert thermostat.get_type() == "XR724"
    assert thermostat.get_name() == "Second floor"
    assert thermostat.get_deadband() == 2
    assert thermostat.get_setpoint_limits() == (13.0, 37.0)
    assert thermostat.has_variable_fan_speed() is False
    assert thermostat.get_unit() == "C"
    assert thermostat.get_humidity_setpoint_limits() == (0.10, 0.65)
    assert thermostat.get_fan_mode() == "Auto"
    assert thermostat.get_fan_modes() == ["Circulate", "Auto", "On"]
    assert thermostat.get_current_compressor_speed() == 0
    assert thermostat.get_requested_compressor_speed() == 0
    assert thermostat.has_dehumidify_support() is False
    assert thermostat.has_humidify_support() is False
    assert thermostat.has_emergency_heat() is False
    assert thermostat.get_system_status() == "System Idle"
    assert thermostat.has_air_cleaner() is False
    assert thermostat.is_blower_active() is False

    zone_ids = thermostat.get_zone_ids()
    assert zone_ids == [1]
    zone = thermostat.get_zone_by_id(1)

    assert zone.get_name() == "default"
    assert zone.get_cooling_setpoint() == 27.0
    assert zone.get_heating_setpoint() == 20.0
    assert zone.get_current_mode() == "AUTO"
    assert zone.get_requested_mode() == "AUTO"
    assert zone.get_presets() == ["Off", "Auto", "Cool", "Heat"]
    assert zone.get_preset() == "Auto"
    assert zone.get_status() == "auto"
    assert zone.get_setpoint_status() == "Run Schedule - Auto"
    assert zone.is_calling() is True
    assert zone.is_in_permanent_hold() is False


async def test_new_xl1050(aiohttp_session: aiohttp.ClientSession) -> None:
    """Get with a new xl1050."""
    nexia = NexiaHome(aiohttp_session)
    devices_json = json.loads(await load_fixture("xl1050.json"))
    nexia.update_from_json(devices_json)

    thermostat_ids = nexia.get_thermostat_ids()
    assert thermostat_ids == [4122267, 2059676, 4125886, 2059652]

    # Thermostat 1
    thermostat = nexia.get_thermostat_by_id(4122267)
    assert thermostat.get_model() == "XL1050"
    assert thermostat.get_firmware() == "5.9.6"
    assert thermostat.get_dev_build_number() == "1614588140"
    assert thermostat.get_device_id() == "02868F20"
    assert thermostat.get_type() == "XL1050"
    assert thermostat.get_name() == "Downstairs East Wing"
    assert thermostat.get_deadband() == 3
    assert thermostat.get_setpoint_limits() == (55, 99)
    assert thermostat.has_variable_fan_speed() is True
    assert thermostat.get_unit() == "F"
    assert thermostat.get_humidity_setpoint_limits() == (0.10, 0.65)
    assert thermostat.get_fan_mode() == "Auto"
    assert thermostat.get_fan_modes() == ["Auto", "On", "Circulate"]
    assert thermostat.get_current_compressor_speed() == 0
    assert thermostat.get_requested_compressor_speed() == 0
    assert thermostat.has_dehumidify_support() is True
    assert thermostat.has_humidify_support() is False
    assert thermostat.has_emergency_heat() is False
    assert thermostat.get_system_status() == "System Idle"
    assert thermostat.has_air_cleaner() is True
    assert thermostat.is_blower_active() is False

    zone_ids = thermostat.get_zone_ids()
    assert zone_ids == [84398305, 84398308, 84398311, 84398314]
    zone = thermostat.get_zone_by_id(84398305)

    assert zone.get_name() == "Living East"
    assert zone.get_cooling_setpoint() == 75
    assert zone.get_heating_setpoint() == 55
    assert zone.get_current_mode() == "COOL"
    assert zone.get_requested_mode() == "COOL"
    assert zone.get_presets() == ["None", "Home", "Away", "Sleep"]
    assert zone.get_preset() == "None"
    assert zone.get_status() == "Idle"
    assert zone.get_setpoint_status() == "Run Schedule - None"
    assert zone.is_calling() is False
    assert zone.is_in_permanent_hold() is False


async def test_new_xl824(aiohttp_session: aiohttp.ClientSession) -> None:
    """Get with a new xl824."""
    nexia = NexiaHome(aiohttp_session)
    devices_json = json.loads(await load_fixture("xl824.json"))
    nexia.update_from_json(devices_json)

    thermostat_ids = nexia.get_thermostat_ids()
    assert thermostat_ids == [1841910]

    # Thermostat 1
    thermostat = nexia.get_thermostat_by_id(1841910)
    assert thermostat.get_model() == "XL824"
    assert thermostat.get_firmware() == "5.9.6"
    assert thermostat.get_dev_build_number() == "1614575015"
    assert thermostat.get_device_id() == "0160F840"
    assert thermostat.get_type() == "XL824"
    assert thermostat.get_name() == "Office Thermostat"
    assert thermostat.get_deadband() == 3
    assert thermostat.get_setpoint_limits() == (55, 99)
    assert thermostat.has_variable_fan_speed() is True
    assert thermostat.get_unit() == "F"
    assert thermostat.get_humidity_setpoint_limits() == (0.10, 0.65)
    assert thermostat.get_fan_mode() == "On"
    assert thermostat.get_fan_modes() == ["Auto", "On", "Circulate"]
    assert thermostat.get_current_compressor_speed() == 0
    assert thermostat.get_requested_compressor_speed() == 0
    assert thermostat.has_dehumidify_support() is False
    assert thermostat.has_humidify_support() is True
    assert thermostat.has_emergency_heat() is False
    assert thermostat.get_system_status() == "Fan Running"
    assert thermostat.has_air_cleaner() is True
    assert thermostat.is_blower_active() is True
    assert thermostat.is_online is True

    zone_ids = thermostat.get_zone_ids()
    assert zone_ids == [83128724]
    zone = thermostat.get_zone_by_id(83128724)

    assert zone.get_name() == "Office Thermostat NativeZone"
    assert zone.get_cooling_setpoint() == 99
    assert zone.get_heating_setpoint() == 55
    assert zone.get_current_mode() == "OFF"
    assert zone.get_requested_mode() == "OFF"
    assert zone.get_presets() == ["None", "Home", "Away", "Sleep"]
    assert zone.get_preset() == "None"
    assert zone.get_status() == "Idle"
    assert zone.get_setpoint_status() == "Permanent Hold"
    assert zone.is_calling() is True
    assert zone.is_in_permanent_hold() is True


async def test_system_offline(aiohttp_session: aiohttp.ClientSession) -> None:
    """Get a system offline."""
    nexia = NexiaHome(aiohttp_session)
    devices_json = json.loads(await load_fixture("system_offline.json"))
    nexia.update_from_json(devices_json)

    thermostat_ids = nexia.get_thermostat_ids()
    assert thermostat_ids == [2224092, 3887969, 3295333]

    # Thermostat 1
    thermostat = nexia.get_thermostat_by_id(2224092)
    assert thermostat.get_model() == "XL1050"
    assert thermostat.get_firmware() == "5.9.6"
    assert thermostat.get_dev_build_number() == "1614588140"
    assert thermostat.get_device_id() == "02863D94"
    assert thermostat.get_type() == "XL1050"
    assert thermostat.get_name() == "Game Room"
    assert thermostat.get_deadband() == 3
    assert thermostat.get_setpoint_limits() == (55, 99)
    assert thermostat.has_variable_fan_speed() is True
    assert thermostat.get_unit() == "F"
    assert thermostat.get_humidity_setpoint_limits() == (0.10, 0.65)
    assert thermostat.get_fan_mode() == "Auto"
    assert thermostat.get_fan_modes() == ["Auto", "On", "Circulate"]
    assert thermostat.get_current_compressor_speed() == 0.35
    assert thermostat.get_requested_compressor_speed() == 0.35
    assert thermostat.has_dehumidify_support() is True
    assert thermostat.has_humidify_support() is False
    assert thermostat.has_emergency_heat() is False
    assert thermostat.get_system_status() == "NOT CONNECTED"
    assert thermostat.has_air_cleaner() is True
    assert thermostat.is_blower_active() is True
    assert thermostat.is_online is False

    zone_ids = thermostat.get_zone_ids()
    assert zone_ids == [83354736, 83354739, 83354742, 83354745]
    zone = thermostat.get_zone_by_id(83354736)

    assert zone.get_name() == "Game Room"
    assert zone.get_cooling_setpoint() == 75
    assert zone.get_heating_setpoint() == 55
    assert zone.get_current_mode() == "COOL"
    assert zone.get_requested_mode() == "COOL"
    assert zone.get_presets() == ["None", "Home", "Away", "Sleep"]
    assert zone.get_preset() == "None"
    assert zone.get_status() == "Damper Open"
    assert zone.get_setpoint_status() == "Permanent Hold"
    assert zone.is_calling() is True
    assert zone.is_in_permanent_hold() is True


async def test_emergency_heat(aiohttp_session: aiohttp.ClientSession) -> None:
    """Test emergency heat."""
    nexia = NexiaHome(aiohttp_session)
    devices_json = json.loads(await load_fixture("eme_heat.json"))
    nexia.update_from_json(devices_json)

    thermostat_ids = nexia.get_thermostat_ids()
    assert thermostat_ids == [3983351]

    # Thermostat 1
    thermostat = nexia.get_thermostat_by_id(3983351)
    assert thermostat.get_model() == "XL850"
    assert thermostat.get_firmware() == "5.9.6"
    assert thermostat.get_dev_build_number() == "1614581867"
    assert thermostat.get_device_id() == "00D68470"
    assert thermostat.get_type() == "XL850"
    assert thermostat.get_name() == "XL850 Home"
    assert thermostat.get_deadband() == 3
    assert thermostat.get_setpoint_limits() == (55, 99)
    assert thermostat.has_variable_fan_speed() is True
    assert thermostat.get_unit() == "F"
    assert thermostat.get_humidity_setpoint_limits() == (0.10, 0.65)
    assert thermostat.get_fan_mode() == "On"
    assert thermostat.get_fan_modes() == ["Auto", "On", "Circulate"]
    assert thermostat.get_current_compressor_speed() == 0
    assert thermostat.get_requested_compressor_speed() == 0
    assert thermostat.has_dehumidify_support() is True
    assert thermostat.has_humidify_support() is True
    assert thermostat.has_emergency_heat() is True
    assert thermostat.get_system_status() == "Fan Running"
    assert thermostat.has_air_cleaner() is True
    assert thermostat.is_blower_active() is True
    assert thermostat.is_online is True

    zone_ids = thermostat.get_zone_ids()
    assert zone_ids == [84326108]
    zone = thermostat.get_zone_by_id(84326108)

    assert zone.get_name() == "XL850 Home NativeZone"
    assert zone.get_cooling_setpoint() == 99
    assert zone.get_heating_setpoint() == 68
    assert zone.get_current_mode() == "HEAT"
    assert zone.get_requested_mode() == "HEAT"
    assert zone.get_presets() == ["None", "Home", "Away", "Sleep"]
    assert zone.get_preset() == "None"
    assert zone.get_status() == "Idle"
    assert zone.get_setpoint_status() == "Run Schedule - None"
    assert zone.is_calling() is True
    assert zone.is_in_permanent_hold() is False


@pytest.mark.asyncio
async def test_humidity_and_fan_mode(aiohttp_session):
    """Tests for preventing an API timeout when updating humidity
    and fan modes to the same value
    """
    nexia = NexiaHome(aiohttp_session)
    devices_json = json.loads(await load_fixture("mobile_house_issue_33758.json"))
    nexia.update_from_json(devices_json)

    thermostat: NexiaThermostat = nexia.get_thermostat_by_id(12345678)

    # Mock the API call to prevent actual HTTP requests
    thermostat._post_and_update_thermostat_json = AsyncMock()  # noqa: SLF001

    # Test setting fan mode to the same value (should not trigger API call)
    await thermostat.set_fan_mode("Auto")  # Attempt to set to the same value again
    thermostat._post_and_update_thermostat_json.assert_not_called()  # noqa: SLF001

    # Test setting fan mode to different value
    await thermostat.set_fan_mode("On")
    thermostat._post_and_update_thermostat_json.assert_called()  # noqa: SLF001
    thermostat._post_and_update_thermostat_json.reset_mock()  # noqa: SLF001

    # Test setting humidification setpoint to the same values (should not trigger API call)
    await thermostat.set_humidity_setpoints(
        humidify_setpoint=0.4, dehumidify_setpoint=0.55
    )
    thermostat._post_and_update_thermostat_json.assert_not_called()  # noqa: SLF001

    await thermostat.set_humidity_setpoints(
        humidify_setpoint=0.50, dehumidify_setpoint=0.60
    )
    assert (
        thermostat._post_and_update_thermostat_json.call_count == 2  # noqa: SLF001
    )  # Ensure API call was made to set both values

    thermostat_ids = nexia.get_thermostat_ids()
    assert thermostat_ids == [12345678]<|MERGE_RESOLUTION|>--- conflicted
+++ resolved
@@ -4,11 +4,8 @@
 import json
 import os
 from os.path import dirname
-<<<<<<< HEAD
 from unittest.mock import AsyncMock
-=======
 from pathlib import Path
->>>>>>> 8db34e8a
 
 import aiohttp
 import pytest
